--- conflicted
+++ resolved
@@ -21,14 +21,10 @@
 import baritone.api.utils.BetterBlockPos;
 import baritone.api.utils.IPlayerContext;
 import it.unimi.dsi.fastutil.longs.Long2DoubleOpenHashMap;
-<<<<<<< HEAD
 import net.minecraft.entity.MobEntity;
-=======
-import net.minecraft.entity.monster.EntityEnderman;
-import net.minecraft.entity.monster.EntityMob;
-import net.minecraft.entity.monster.EntityPigZombie;
-import net.minecraft.entity.monster.EntitySpider;
->>>>>>> de6e96b9
+import net.minecraft.entity.monster.EndermanEntity;
+import net.minecraft.entity.monster.SpiderEntity;
+import net.minecraft.entity.monster.ZombiePigmanEntity;
 import net.minecraft.util.math.BlockPos;
 
 import java.util.ArrayList;
@@ -76,14 +72,10 @@
         }
         if (mobCoeff != 1.0D) {
             ctx.world().loadedEntityList.stream()
-<<<<<<< HEAD
                     .filter(entity -> entity instanceof MobEntity)
-=======
-                    .filter(entity -> entity instanceof EntityMob)
-                    .filter(entity -> (!(entity instanceof EntitySpider)) || ctx.player().getBrightness() < 0.5)
-                    .filter(entity -> !(entity instanceof EntityPigZombie) || ((EntityPigZombie) entity).isAngry())
-                    .filter(entity -> !(entity instanceof EntityEnderman) || ((EntityEnderman) entity).isScreaming())
->>>>>>> de6e96b9
+                    .filter(entity -> (!(entity instanceof SpiderEntity)) || ctx.player().getBrightness() < 0.5)
+                    .filter(entity -> !(entity instanceof ZombiePigmanEntity) || ((ZombiePigmanEntity) entity).isAngry())
+                    .filter(entity -> !(entity instanceof EndermanEntity) || ((EndermanEntity) entity).isScreaming())
                     .forEach(entity -> res.add(new Avoidance(new BlockPos(entity), mobCoeff, Baritone.settings().mobAvoidanceRadius.value)));
         }
         return res;
