--- conflicted
+++ resolved
@@ -46,13 +46,8 @@
     private final int dist;
     private final boolean ascend;
 
-<<<<<<< HEAD
-    private MovementParkour(IBaritone baritone, BetterBlockPos src, int dist, Direction dir) {
-        super(baritone, src, src.offset(dir, dist), EMPTY, src.offset(dir, dist).down());
-=======
-    private MovementParkour(IBaritone baritone, BetterBlockPos src, int dist, EnumFacing dir, boolean ascend) {
+    private MovementParkour(IBaritone baritone, BetterBlockPos src, int dist, Direction dir, boolean ascend) {
         super(baritone, src, src.offset(dir, dist).up(ascend ? 1 : 0), EMPTY, src.offset(dir, dist).down(ascend ? 0 : 1));
->>>>>>> 7c9b812a
         this.direction = dir;
         this.dist = dist;
         this.ascend = ascend;
@@ -119,7 +114,7 @@
             if (!MovementHelper.fullyPassable(context, destX, y + 2, destZ)) {
                 return;
             }
-            IBlockState destInto = context.bsi.get0(destX, y, destZ);
+            BlockState destInto = context.bsi.get0(destX, y, destZ);
             if (!MovementHelper.fullyPassable(destInto)) {
                 if (i <= 3 && context.allowParkourAscend && context.canSprint && MovementHelper.canWalkOn(context.bsi, destX, y, destZ, destInto) && checkOvershootSafety(context.bsi, destX + xDiff, y + 1, destZ + zDiff)) {
                     res.x = destX;
@@ -129,11 +124,7 @@
                 }
                 return;
             }
-<<<<<<< HEAD
-            BlockState landingOn = context.bsi.get0(x + xDiff * i, y - 1, z + zDiff * i);
-=======
-            IBlockState landingOn = context.bsi.get0(destX, y - 1, destZ);
->>>>>>> 7c9b812a
+            BlockState landingOn = context.bsi.get0(destX, y - 1, destZ);
             // farmland needs to be canwalkon otherwise farm can never work at all, but we want to specifically disallow ending a jumy on farmland haha
             if (landingOn.getBlock() != Blocks.FARMLAND && MovementHelper.canWalkOn(context.bsi, destX, y - 1, destZ, landingOn)) {
                 if (checkOvershootSafety(context.bsi, destX + xDiff, y, destZ + zDiff)) {
