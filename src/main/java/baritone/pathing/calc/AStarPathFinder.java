--- conflicted
+++ resolved
@@ -128,7 +128,6 @@
                 displayChatMessageRaw("Took " + (System.nanoTime() / 1000000L - startTime) + "ms, " + numMovementsConsidered + " movements considered");
                 return Optional.of(new Path(startNode, currentNode, numNodes));
             }
-<<<<<<< HEAD
             long constructStart = System.nanoTime();
             goalCheck += constructStart - t;
             goalCheckCount++;
@@ -137,11 +136,6 @@
             long constructEnd = System.nanoTime();
             construction += constructEnd - constructStart;
             constructionCount++;
-            //System.out.println(constructEnd - constructStart);
-=======
-            Movement[] possibleMovements = getConnectedPositions(currentNodePos, calcContext);//movement that we could take that start at currentNodePos, in random order
-            shuffle(possibleMovements);
->>>>>>> 2bb01fdd
             for (Movement movementToGetToNeighbor : possibleMovements) {
                 if (movementToGetToNeighbor == null) {
                     continue;
@@ -160,24 +154,16 @@
                         }
                     }
                 }
-<<<<<<< HEAD
                 long costStart = System.nanoTime();
                 chunk += costStart - s;
                 chunkCount++;
-                //long costStart = System.nanoTime();
-=======
->>>>>>> 2bb01fdd
                 // TODO cache cost
                 int numLookupsBefore = BlockStateInterface.numBlockStateLookups;
                 double actionCost = movementToGetToNeighbor.getCost(calcContext);
-<<<<<<< HEAD
                 long costEnd = System.nanoTime();
                 stateLookup.put(movementToGetToNeighbor.getClass(), BlockStateInterface.numBlockStateLookups - numLookupsBefore + stateLookup.getOrDefault(movementToGetToNeighbor.getClass(), 0));
                 timeConsumed.put(movementToGetToNeighbor.getClass(), costEnd - costStart + timeConsumed.getOrDefault(movementToGetToNeighbor.getClass(), 0L));
                 count.put(movementToGetToNeighbor.getClass(), 1 + count.getOrDefault(movementToGetToNeighbor.getClass(), 0));
-                //System.out.println(movementToGetToNeighbor.getClass() + "" + (costEnd - costStart));
-=======
->>>>>>> 2bb01fdd
                 numMovementsConsidered++;
                 if (actionCost >= ActionCosts.COST_INF) {
                     continue;
