/*
 * This file is part of Baritone.
 *
 * Baritone is free software: you can redistribute it and/or modify
 * it under the terms of the GNU Lesser General Public License as published by
 * the Free Software Foundation, either version 3 of the License, or
 * (at your option) any later version.
 *
 * Baritone is distributed in the hope that it will be useful,
 * but WITHOUT ANY WARRANTY; without even the implied warranty of
 * MERCHANTABILITY or FITNESS FOR A PARTICULAR PURPOSE.  See the
 * GNU Lesser General Public License for more details.
 *
 * You should have received a copy of the GNU Lesser General Public License
 * along with Baritone.  If not, see <https://www.gnu.org/licenses/>.
 */

package baritone.process;

import baritone.Baritone;
import baritone.api.pathing.goals.Goal;
import baritone.api.pathing.goals.GoalBlock;
import baritone.api.pathing.goals.GoalComposite;
import baritone.api.pathing.goals.GoalGetToBlock;
import baritone.api.process.IBuilderProcess;
import baritone.api.process.PathingCommand;
import baritone.api.process.PathingCommandType;
import baritone.api.utils.*;
import baritone.api.utils.input.Input;
import baritone.pathing.movement.CalculationContext;
import baritone.pathing.movement.Movement;
import baritone.pathing.movement.MovementHelper;
import baritone.utils.BaritoneProcessHelper;
import baritone.utils.BlockStateInterface;
import baritone.utils.PathingCommandContext;
import baritone.utils.schematic.AirSchematic;
import baritone.utils.schematic.Schematic;
import it.unimi.dsi.fastutil.longs.LongOpenHashSet;
import net.minecraft.block.BlockAir;
import net.minecraft.block.BlockFlowingFluid;
import net.minecraft.block.state.IBlockState;
import net.minecraft.init.Blocks;
import net.minecraft.item.BlockItemUseContext;
import net.minecraft.item.ItemBlock;
import net.minecraft.item.ItemStack;
import net.minecraft.item.ItemUseContext;
import net.minecraft.nbt.CompressedStreamTools;
import net.minecraft.nbt.NBTTagCompound;
import net.minecraft.util.EnumFacing;
import net.minecraft.util.Tuple;
import net.minecraft.util.math.*;
import net.minecraft.util.math.shapes.VoxelShape;

import java.io.File;
import java.io.FileInputStream;
import java.io.IOException;
import java.util.*;

import static baritone.api.pathing.movement.ActionCosts.COST_INF;

public final class BuilderProcess extends BaritoneProcessHelper implements IBuilderProcess {

    private HashSet<BetterBlockPos> incorrectPositions;
    private LongOpenHashSet observedCompleted; // positions that are completed even if they're out of render distance and we can't make sure right now
    private String name;
    private ISchematic realSchematic;
    private ISchematic schematic;
    private Vec3i origin;
    private int ticks;
    private boolean paused;
    private int layer;

    public BuilderProcess(Baritone baritone) {
        super(baritone);
    }

    @Override
    public void build(String name, ISchematic schematic, Vec3i origin) {
        this.name = name;
        this.schematic = schematic;
        this.realSchematic = null;
        this.origin = origin;
        this.paused = false;
        this.layer = 0;
        this.observedCompleted = new LongOpenHashSet();
    }

    public void resume() {
        paused = false;
    }

    public void pause() {
        paused = true;
    }

    @Override
    public boolean build(String name, File schematic, Vec3i origin) {
        NBTTagCompound tag;
        try (FileInputStream fileIn = new FileInputStream(schematic)) {
            tag = CompressedStreamTools.readCompressed(fileIn);
        } catch (IOException e) {
            e.printStackTrace();
            return false;
        }
        if (tag == null) {
            return false;
        }
        build(name, parse(tag), origin);
        return true;
    }

    public void clearArea(BlockPos corner1, BlockPos corner2) {
        BlockPos origin = new BlockPos(Math.min(corner1.getX(), corner2.getX()), Math.min(corner1.getY(), corner2.getY()), Math.min(corner1.getZ(), corner2.getZ()));
        int widthX = Math.abs(corner1.getX() - corner2.getX()) + 1;
        int heightY = Math.abs(corner1.getY() - corner2.getY()) + 1;
        int lengthZ = Math.abs(corner1.getZ() - corner2.getZ()) + 1;
        build("clear area", new AirSchematic(widthX, heightY, lengthZ), origin);
    }

    private static ISchematic parse(NBTTagCompound schematic) {
        return new Schematic(schematic);
    }

    @Override
    public boolean isActive() {
        return schematic != null;
    }

    public IBlockState placeAt(int x, int y, int z) {
        if (!isActive()) {
            return null;
        }
        if (!schematic.inSchematic(x - origin.getX(), y - origin.getY(), z - origin.getZ())) {
            return null;
        }
        IBlockState state = schematic.desiredState(x - origin.getX(), y - origin.getY(), z - origin.getZ());
        if (state.getBlock() instanceof BlockAir) {
            return null;
        }
        return state;
    }

    private Optional<Tuple<BetterBlockPos, Rotation>> toBreakNearPlayer(BuilderCalculationContext bcc) {
        BetterBlockPos center = ctx.playerFeet();
        BetterBlockPos pathStart = baritone.getPathingBehavior().pathStart();
        for (int dx = -5; dx <= 5; dx++) {
            for (int dy = Baritone.settings().breakFromAbove.value ? -1 : 0; dy <= 5; dy++) {
                for (int dz = -5; dz <= 5; dz++) {
                    int x = center.x + dx;
                    int y = center.y + dy;
                    int z = center.z + dz;
                    if (dy == -1 && x == pathStart.x && z == pathStart.z) {
                        continue; // dont mine what we're supported by, but not directly standing on
                    }
                    IBlockState desired = bcc.getSchematic(x, y, z);
                    if (desired == null) {
                        continue; // irrelevant
                    }
                    IBlockState curr = bcc.bsi.get0(x, y, z);
                    if (!(curr.getBlock() instanceof BlockAir) && !valid(curr, desired)) {
                        BetterBlockPos pos = new BetterBlockPos(x, y, z);
                        Optional<Rotation> rot = RotationUtils.reachable(ctx.player(), pos, ctx.playerController().getBlockReachDistance());
                        if (rot.isPresent()) {
                            return Optional.of(new Tuple<>(pos, rot.get()));
                        }
                    }
                }
            }
        }
        return Optional.empty();
    }

    public class Placement {
        private final int hotbarSelection;
        private final BlockPos placeAgainst;
        private final EnumFacing side;
        private final Rotation rot;

        public Placement(int hotbarSelection, BlockPos placeAgainst, EnumFacing side, Rotation rot) {
            this.hotbarSelection = hotbarSelection;
            this.placeAgainst = placeAgainst;
            this.side = side;
            this.rot = rot;
        }
    }

    private Optional<Placement> searchForPlacables(BuilderCalculationContext bcc, List<IBlockState> desirableOnHotbar) {
        BetterBlockPos center = ctx.playerFeet();
        for (int dx = -5; dx <= 5; dx++) {
            for (int dy = -5; dy <= 1; dy++) {
                for (int dz = -5; dz <= 5; dz++) {
                    int x = center.x + dx;
                    int y = center.y + dy;
                    int z = center.z + dz;
                    IBlockState desired = bcc.getSchematic(x, y, z);
                    if (desired == null) {
                        continue; // irrelevant
                    }
                    IBlockState curr = bcc.bsi.get0(x, y, z);
                    if (MovementHelper.isReplacable(x, y, z, curr, bcc.bsi) && !valid(curr, desired)) {
                        if (dy == 1 && bcc.bsi.get0(x, y + 1, z).getBlock() instanceof BlockAir) {
                            continue;
                        }
                        desirableOnHotbar.add(desired);
                        Optional<Placement> opt = possibleToPlace(desired, x, y, z, bcc.bsi);
                        if (opt.isPresent()) {
                            return opt;
                        }
                    }
                }
            }
        }
        return Optional.empty();
    }

    public boolean placementPlausible(BlockPos pos, IBlockState state) {
        VoxelShape voxelshape = state.getCollisionShape(ctx.world(), pos);
        return voxelshape.isEmpty() || ctx.world().checkNoEntityCollision(null, voxelshape.withOffset(pos.getX(), pos.getY(), pos.getZ()));
    }

    private Optional<Placement> possibleToPlace(IBlockState toPlace, int x, int y, int z, BlockStateInterface bsi) {
        for (EnumFacing against : EnumFacing.values()) {
            BetterBlockPos placeAgainstPos = new BetterBlockPos(x, y, z).offset(against);
            IBlockState placeAgainstState = bsi.get0(placeAgainstPos);
            if (MovementHelper.isReplacable(placeAgainstPos.x, placeAgainstPos.y, placeAgainstPos.z, placeAgainstState, bsi)) {
                continue;
            }
            if (!toPlace.isValidPosition(ctx.world(), new BetterBlockPos(x, y, z))) {
                continue;
            }
            if (!placementPlausible(new BetterBlockPos(x, y, z), toPlace)) {
                continue;
            }
            AxisAlignedBB aabb = placeAgainstState.getShape(ctx.world(), placeAgainstPos).getBoundingBox();
            for (Vec3d placementMultiplier : aabbSideMultipliers(against)) {
                double placeX = placeAgainstPos.x + aabb.minX * placementMultiplier.x + aabb.maxX * (1 - placementMultiplier.x);
                double placeY = placeAgainstPos.y + aabb.minY * placementMultiplier.y + aabb.maxY * (1 - placementMultiplier.y);
                double placeZ = placeAgainstPos.z + aabb.minZ * placementMultiplier.z + aabb.maxZ * (1 - placementMultiplier.z);
                Rotation rot = RotationUtils.calcRotationFromVec3d(ctx.playerHead(), new Vec3d(placeX, placeY, placeZ), ctx.playerRotations());
                RayTraceResult result = RayTraceUtils.rayTraceTowards(ctx.player(), rot, ctx.playerController().getBlockReachDistance());
                if (result != null && result.type == RayTraceResult.Type.BLOCK && result.getBlockPos().equals(placeAgainstPos) && result.sideHit == against.getOpposite()) {
                    OptionalInt hotbar = hasAnyItemThatWouldPlace(toPlace, result, rot);
                    if (hotbar.isPresent()) {
                        return Optional.of(new Placement(hotbar.getAsInt(), placeAgainstPos, against.getOpposite(), rot));
                    }
                }
            }
        }
        return Optional.empty();
    }

    private OptionalInt hasAnyItemThatWouldPlace(IBlockState desired, RayTraceResult result, Rotation rot) {
        for (int i = 0; i < 9; i++) {
            ItemStack stack = ctx.player().inventory.mainInventory.get(i);
            if (stack.isEmpty() || !(stack.getItem() instanceof ItemBlock)) {
                continue;
            }
            float originalYaw = ctx.player().rotationYaw;
            float originalPitch = ctx.player().rotationPitch;
            // the state depends on the facing of the player sometimes
            ctx.player().rotationYaw = rot.getYaw();
            ctx.player().rotationPitch = rot.getPitch();
            BlockItemUseContext meme = new BlockItemUseContext(new ItemUseContext(
                    ctx.player(),
                    stack,
                    result.getBlockPos().offset(result.sideHit),
                    result.sideHit,
                    (float) result.hitVec.x - result.getBlockPos().getX(),
                    (float) result.hitVec.y - result.getBlockPos().getY(),
                    (float) result.hitVec.z - result.getBlockPos().getZ()
            ));
            IBlockState wouldBePlaced = ((ItemBlock) stack.getItem()).getBlock().getStateForPlacement(meme);
            ctx.player().rotationYaw = originalYaw;
            ctx.player().rotationPitch = originalPitch;
            if (wouldBePlaced == null) {
                continue;
            }
            if (!meme.canPlace()) {
                continue;
            }
            if (valid(wouldBePlaced, desired)) {
                return OptionalInt.of(i);
            }
        }
        return OptionalInt.empty();
    }

    private static Vec3d[] aabbSideMultipliers(EnumFacing side) {
        switch (side) {
            case UP:
                return new Vec3d[]{new Vec3d(0.5, 1, 0.5), new Vec3d(0.1, 1, 0.5), new Vec3d(0.9, 1, 0.5), new Vec3d(0.5, 1, 0.1), new Vec3d(0.5, 1, 0.9)};
            case DOWN:
                return new Vec3d[]{new Vec3d(0.5, 0, 0.5), new Vec3d(0.1, 0, 0.5), new Vec3d(0.9, 0, 0.5), new Vec3d(0.5, 0, 0.1), new Vec3d(0.5, 0, 0.9)};
            case NORTH:
            case SOUTH:
            case EAST:
            case WEST:
                double x = side.getXOffset() == 0 ? 0.5 : (1 + side.getXOffset()) / 2D;
                double z = side.getZOffset() == 0 ? 0.5 : (1 + side.getZOffset()) / 2D;
                return new Vec3d[]{new Vec3d(x, 0.25, z), new Vec3d(x, 0.75, z)};
            default: // null
                throw new IllegalStateException();
        }
    }

    @Override
    public PathingCommand onTick(boolean calcFailed, boolean isSafeToCancel) {
        if (baritone.getInputOverrideHandler().isInputForcedDown(Input.CLICK_LEFT)) {
            ticks = 5;
        } else {
            ticks--;
        }
        baritone.getInputOverrideHandler().clearAllKeys();
        if (paused) {
            return new PathingCommand(null, PathingCommandType.CANCEL_AND_SET_GOAL);
        }
        if (Baritone.settings().buildInLayers.value) {
            if (realSchematic == null) {
                realSchematic = schematic;
            }
            ISchematic realSchematic = this.realSchematic; // wrap this properly, dont just have the inner class refer to the builderprocess.this
            int minYInclusive;
            int maxYInclusive;
            // layer = 0 should be nothing
            // layer = realSchematic.heightY() should be everything
            if (Baritone.settings().layerOrder.value) { // top to bottom
                maxYInclusive = realSchematic.heightY() - 1;
                minYInclusive = realSchematic.heightY() - layer;
            } else {
                maxYInclusive = layer - 1;
                minYInclusive = 0;
            }
            schematic = new ISchematic() {
                @Override
                public IBlockState desiredState(int x, int y, int z) {
                    return realSchematic.desiredState(x, y, z);
                }

                @Override
                public boolean inSchematic(int x, int y, int z) {
                    return ISchematic.super.inSchematic(x, y, z) && y >= minYInclusive && y <= maxYInclusive;
                }

                @Override
                public int widthX() {
                    return realSchematic.widthX();
                }

                @Override
                public int heightY() {
                    return realSchematic.heightY();
                }

                @Override
                public int lengthZ() {
                    return realSchematic.lengthZ();
                }
            };
        }
        BuilderCalculationContext bcc = new BuilderCalculationContext();
        if (!recalc(bcc)) {
            if (Baritone.settings().buildInLayers.value && layer < realSchematic.heightY()) {
                logDirect("Starting layer " + layer);
                layer++;
                return onTick(calcFailed, isSafeToCancel);
            }
            Vec3i repeat = Baritone.settings().buildRepeat.value;
            if (repeat.equals(new Vec3i(0, 0, 0))) {
                logDirect("Done building");
                onLostControl();
                return null;
            }
            // build repeat time
            layer = 0;
            origin = new BlockPos(origin).add(repeat);
            logDirect("Repeating build in vector " + repeat + ", new origin is " + origin);
            return onTick(calcFailed, isSafeToCancel);
        }
        trim();

        Optional<Tuple<BetterBlockPos, Rotation>> toBreak = toBreakNearPlayer(bcc);
        if (toBreak.isPresent() && isSafeToCancel && ctx.player().onGround) {
            // we'd like to pause to break this block
            // only change look direction if it's safe (don't want to fuck up an in progress parkour for example
            Rotation rot = toBreak.get().getB();
            BetterBlockPos pos = toBreak.get().getA();
            baritone.getLookBehavior().updateTarget(rot, true);
            MovementHelper.switchToBestToolFor(ctx, bcc.get(pos));
            if (ctx.player().isSneaking()) {
                // really horrible bug where a block is visible for breaking while sneaking but not otherwise
                // so you can't see it, it goes to place something else, sneaks, then the next tick it tries to break
                // and is unable since it's unsneaked in the intermediary tick
                baritone.getInputOverrideHandler().setInputForceState(Input.SNEAK, true);
            }
            if (ctx.isLookingAt(pos) || ctx.playerRotations().isReallyCloseTo(rot)) {
                baritone.getInputOverrideHandler().setInputForceState(Input.CLICK_LEFT, true);
            }
            return new PathingCommand(null, PathingCommandType.CANCEL_AND_SET_GOAL);
        }
        List<IBlockState> desirableOnHotbar = new ArrayList<>();
        Optional<Placement> toPlace = searchForPlacables(bcc, desirableOnHotbar);
        if (toPlace.isPresent() && isSafeToCancel && ctx.player().onGround && ticks <= 0) {
            Rotation rot = toPlace.get().rot;
            baritone.getLookBehavior().updateTarget(rot, true);
            ctx.player().inventory.currentItem = toPlace.get().hotbarSelection;
            baritone.getInputOverrideHandler().setInputForceState(Input.SNEAK, true);
            if ((ctx.isLookingAt(toPlace.get().placeAgainst) && ctx.objectMouseOver().sideHit.equals(toPlace.get().side)) || ctx.playerRotations().isReallyCloseTo(rot)) {
                baritone.getInputOverrideHandler().setInputForceState(Input.CLICK_RIGHT, true);
            }
            return new PathingCommand(null, PathingCommandType.CANCEL_AND_SET_GOAL);
        }

        List<IBlockState> approxPlacable = placable(36);
        if (Baritone.settings().allowInventory.value) {
            ArrayList<Integer> usefulSlots = new ArrayList<>();
            List<IBlockState> noValidHotbarOption = new ArrayList<>();
            outer:
            for (IBlockState desired : desirableOnHotbar) {
                for (int i = 0; i < 9; i++) {
                    if (valid(approxPlacable.get(i), desired)) {
                        usefulSlots.add(i);
                        continue outer;
                    }
                }
                noValidHotbarOption.add(desired);
            }

            outer:
            for (int i = 9; i < 36; i++) {
                for (IBlockState desired : noValidHotbarOption) {
                    if (valid(approxPlacable.get(i), desired)) {
                        baritone.getInventoryBehavior().attemptToPutOnHotbar(i, usefulSlots::contains);
                        break outer;
                    }
                }
            }
        }


        Goal goal = assemble(bcc, approxPlacable.subList(0, 9));
        if (goal == null) {
            goal = assemble(bcc, approxPlacable); // we're far away, so assume that we have our whole inventory to recalculate placable properly
            if (goal == null) {
                logDirect("Unable to do it. Pausing. resume to resume, cancel to cancel");
                paused = true;
                return new PathingCommand(null, PathingCommandType.REQUEST_PAUSE);
            }
        }
        return new PathingCommandContext(goal, PathingCommandType.FORCE_REVALIDATE_GOAL_AND_PATH, bcc);
    }

    private boolean recalc(BuilderCalculationContext bcc) {
        if (incorrectPositions == null) {
            incorrectPositions = new HashSet<>();
            fullRecalc(bcc);
            if (incorrectPositions.isEmpty()) {
                return false;
            }
        }
        recalcNearby(bcc);
        if (incorrectPositions.isEmpty()) {
            fullRecalc(bcc);
        }
        return !incorrectPositions.isEmpty();
    }

    private void trim() {
        HashSet<BetterBlockPos> copy = new HashSet<>(incorrectPositions);
        copy.removeIf(pos -> pos.distanceSq(ctx.player().posX, ctx.player().posY, ctx.player().posZ) > 200);
        if (!copy.isEmpty()) {
            incorrectPositions = copy;
        }
    }

    private void recalcNearby(BuilderCalculationContext bcc) {
        BetterBlockPos center = ctx.playerFeet();
        for (int dx = -5; dx <= 5; dx++) {
            for (int dy = -5; dy <= 5; dy++) {
                for (int dz = -5; dz <= 5; dz++) {
                    int x = center.x + dx;
                    int y = center.y + dy;
                    int z = center.z + dz;
                    IBlockState desired = bcc.getSchematic(x, y, z);
                    if (desired != null) {
                        // we care about this position
                        BetterBlockPos pos = new BetterBlockPos(x, y, z);
                        if (valid(bcc.bsi.get0(x, y, z), desired)) {
                            incorrectPositions.remove(pos);
                            observedCompleted.add(BetterBlockPos.longHash(pos));
                        } else {
                            incorrectPositions.add(pos);
                            observedCompleted.remove(BetterBlockPos.longHash(pos));
                        }
                    }
                }
            }
        }
    }

    private void fullRecalc(BuilderCalculationContext bcc) {
        incorrectPositions = new HashSet<>();
        for (int y = 0; y < schematic.heightY(); y++) {
            for (int z = 0; z < schematic.lengthZ(); z++) {
                for (int x = 0; x < schematic.widthX(); x++) {
                    if (!schematic.inSchematic(x, y, z)) {
                        continue;
                    }
                    int blockX = x + origin.getX();
                    int blockY = y + origin.getY();
                    int blockZ = z + origin.getZ();
                    if (bcc.bsi.worldContainsLoadedChunk(blockX, blockZ)) { // check if its in render distance, not if its in cache
                        // we can directly observe this block, it is in render distance
                        if (valid(bcc.bsi.get0(blockX, blockY, blockZ), schematic.desiredState(x, y, z))) {
                            observedCompleted.add(BetterBlockPos.longHash(blockX, blockY, blockZ));
                        } else {
                            incorrectPositions.add(new BetterBlockPos(blockX, blockY, blockZ));
                            observedCompleted.remove(BetterBlockPos.longHash(blockX, blockY, blockZ));
                        }
                        continue;
                    }
                    // this is not in render distance
                    if (!observedCompleted.contains(BetterBlockPos.longHash(blockX, blockY, blockZ))) {
                        // and we've never seen this position be correct
                        // therefore mark as incorrect
                        incorrectPositions.add(new BetterBlockPos(blockX, blockY, blockZ));
                    }
                }
            }
        }
    }

    private Goal assemble(BuilderCalculationContext bcc, List<IBlockState> approxPlacable) {
        List<BetterBlockPos> placable = new ArrayList<>();
        List<BetterBlockPos> breakable = new ArrayList<>();
        List<BetterBlockPos> sourceLiquids = new ArrayList<>();
        incorrectPositions.forEach(pos -> {
            IBlockState state = bcc.bsi.get0(pos);
            if (state.getBlock() instanceof BlockAir) {
                if (approxPlacable.contains(bcc.getSchematic(pos.x, pos.y, pos.z))) {
                    placable.add(pos);
                }
            } else {
                if (state.getBlock() instanceof BlockFlowingFluid) {
                    // if the block itself is JUST a liquid (i.e. not just a waterlogged block), we CANNOT break it
                    // TODO for 1.13 make sure that this only matches pure water, not waterlogged blocks
                    if (!MovementHelper.possiblyFlowing(state)) {
                        // if it's a source block then we want to replace it with a throwaway
                        sourceLiquids.add(pos);
                    }
                } else {
                    breakable.add(pos);
                }
            }
        });
        List<Goal> toBreak = new ArrayList<>();
        breakable.forEach(pos -> toBreak.add(breakGoal(pos, bcc)));
        List<Goal> toPlace = new ArrayList<>();
        placable.forEach(pos -> {
            if (!placable.contains(pos.down()) && !placable.contains(pos.down(2))) {
                toPlace.add(placementGoal(pos, bcc));
            }
        });
        sourceLiquids.forEach(pos -> toPlace.add(new GoalBlock(pos.up())));

        if (!toPlace.isEmpty()) {
            return new JankyGoalComposite(new GoalComposite(toPlace.toArray(new Goal[0])), new GoalComposite(toBreak.toArray(new Goal[0])));
        }
        if (toBreak.isEmpty()) {
            return null;
        }
        return new GoalComposite(toBreak.toArray(new Goal[0]));
    }

    public static class JankyGoalComposite implements Goal {
        private final Goal primary;
        private final Goal fallback;

        public JankyGoalComposite(Goal primary, Goal fallback) {
            this.primary = primary;
            this.fallback = fallback;
        }


        @Override
        public boolean isInGoal(int x, int y, int z) {
            return primary.isInGoal(x, y, z) || fallback.isInGoal(x, y, z);
        }

        @Override
        public double heuristic(int x, int y, int z) {
            return primary.heuristic(x, y, z);
        }

        @Override
        public String toString() {
            return "JankyComposite Primary: " + primary + " Fallback: " + fallback;
        }
    }

    public static class GoalBreak extends GoalGetToBlock {

        public GoalBreak(BlockPos pos) {
            super(pos);
        }

        @Override
        public boolean isInGoal(int x, int y, int z) {
            // can't stand right on top of a block, that might not work (what if it's unsupported, can't break then)
            if (y > this.y) {
                return false;
            }
            // but any other adjacent works for breaking, including inside or below
            return super.isInGoal(x, y, z);
        }
    }

    private Goal placementGoal(BlockPos pos, BuilderCalculationContext bcc) {
        if (!(ctx.world().getBlockState(pos).getBlock() instanceof BlockAir)) {  // TODO can this even happen?
            return new GoalPlace(pos);
        }
<<<<<<< HEAD
        boolean allowSameLevel = !(ctx.world().getBlockState(pos.up()).getBlock() instanceof BlockAir);
        for (EnumFacing facing : Movement.HORIZONTALS_BUT_ALSO_DOWN____SO_EVERY_DIRECTION_EXCEPT_UP) {
            if (MovementHelper.canPlaceAgainst(ctx, pos.offset(facing)) && placementPlausible(pos, bcc.getSchematic(pos.getX(), pos.getY(), pos.getZ()))) {
=======
        boolean allowSameLevel = ctx.world().getBlockState(pos.up()).getBlock() != Blocks.AIR;
        for (EnumFacing facing : Movement.HORIZONTALS_BUT_ALSO_DOWN_____SO_EVERY_DIRECTION_EXCEPT_UP) {
            if (MovementHelper.canPlaceAgainst(ctx, pos.offset(facing)) && ctx.world().mayPlace(bcc.getSchematic(pos.getX(), pos.getY(), pos.getZ()).getBlock(), pos, false, facing, null)) {
>>>>>>> 94bf703d
                return new GoalAdjacent(pos, allowSameLevel);
            }
        }
        return new GoalPlace(pos);
    }

    private Goal breakGoal(BlockPos pos, BuilderCalculationContext bcc) {
        if (Baritone.settings().goalBreakFromAbove.value && bcc.bsi.get0(pos.up()).getBlock() instanceof BlockAir && bcc.bsi.get0(pos.up(2)).getBlock() instanceof BlockAir) { // TODO maybe possible without the up(2) check?
            return new JankyGoalComposite(new GoalBreak(pos), new GoalGetToBlock(pos.up()) {
                @Override
                public boolean isInGoal(int x, int y, int z) {
                    if (y > this.y || (x == this.x && y == this.y && z == this.z)) {
                        return false;
                    }
                    return super.isInGoal(x, y, z);
                }
            });
        }
        return new GoalBreak(pos);
    }

    public static class GoalAdjacent extends GoalGetToBlock {
        private boolean allowSameLevel;

        public GoalAdjacent(BlockPos pos, boolean allowSameLevel) {
            super(pos);
            this.allowSameLevel = allowSameLevel;
        }

        public boolean isInGoal(int x, int y, int z) {
            if (x == this.x && y == this.y && z == this.z) {
                return false;
            }
            if (!allowSameLevel && y == this.y - 1) {
                return false;
            }
            if (y < this.y - 1) {
                return false;
            }
            return super.isInGoal(x, y, z);
        }

        public double heuristic(int x, int y, int z) {
            // prioritize lower y coordinates
            return this.y * 100 + super.heuristic(x, y, z);
        }
    }

    public static class GoalPlace extends GoalBlock {
        public GoalPlace(BlockPos placeAt) {
            super(placeAt.up());
        }

        public double heuristic(int x, int y, int z) {
            // prioritize lower y coordinates
            return this.y * 100 + super.heuristic(x, y, z);
        }
    }

    @Override
    public void onLostControl() {
        incorrectPositions = null;
        name = null;
        schematic = null;
        realSchematic = null;
        layer = 0;
        paused = false;
        observedCompleted = null;
    }

    @Override
    public String displayName0() {
        return paused ? "Builder Paused" : "Building " + name;
    }

    private List<IBlockState> placable(int size) {
        List<IBlockState> result = new ArrayList<>();
        for (int i = 0; i < size; i++) {
            ItemStack stack = ctx.player().inventory.mainInventory.get(i);
            if (stack.isEmpty() || !(stack.getItem() instanceof ItemBlock)) {
                result.add(Blocks.AIR.getDefaultState());
                continue;
            }
            // <toxic cloud>
            result.add(((ItemBlock) stack.getItem()).getBlock().getStateForPlacement(new BlockItemUseContext(new ItemUseContext(ctx.player(), stack, ctx.playerFeet(), EnumFacing.UP, (float) ctx.player().posX, (float) ctx.player().posY, (float) ctx.player().posZ))));
            // </toxic cloud>
        }
        return result;
    }

    private boolean valid(IBlockState current, IBlockState desired) {
        if (desired == null) {
            return true;
        }
        if (current.getBlock() instanceof BlockAir && desired.getBlock() instanceof BlockAir) {
            return true;
        }
        // TODO more complicated comparison logic I guess
        return current.equals(desired);
    }

    public class BuilderCalculationContext extends CalculationContext {
        private final List<IBlockState> placable;
        private final ISchematic schematic;
        private final int originX;
        private final int originY;
        private final int originZ;

        public BuilderCalculationContext() {
            super(BuilderProcess.this.baritone, true); // wew lad
            this.placable = placable(9);
            this.schematic = BuilderProcess.this.schematic;
            this.originX = origin.getX();
            this.originY = origin.getY();
            this.originZ = origin.getZ();

            this.jumpPenalty += 10;
            this.backtrackCostFavoringCoefficient = 1;
        }

        private IBlockState getSchematic(int x, int y, int z) {
            if (schematic.inSchematic(x - originX, y - originY, z - originZ)) {
                return schematic.desiredState(x - originX, y - originY, z - originZ);
            } else {
                return null;
            }
        }

        @Override
        public double costOfPlacingAt(int x, int y, int z) {
            if (isPossiblyProtected(x, y, z) || !worldBorder.canPlaceAt(x, z)) { // make calculation fail properly if we can't build
                return COST_INF;
            }
            IBlockState sch = getSchematic(x, y, z);
            if (sch != null) {
                // TODO this can return true even when allowPlace is off.... is that an issue?
                if (sch.getBlock() instanceof BlockAir) {
                    // we want this to be air, but they're asking if they can place here
                    // this won't be a schematic block, this will be a throwaway
                    return placeBlockCost * 2; // we're going to have to break it eventually
                }
                if (placable.contains(sch)) {
                    return 0; // thats right we gonna make it FREE to place a block where it should go in a structure
                    // no place block penalty at all 😎
                    // i'm such an idiot that i just tried to copy and paste the epic gamer moment emoji too
                    // get added to unicode when?
                }
                if (!hasThrowaway) {
                    return COST_INF;
                }
                // we want it to be something that we don't have
                // even more of a pain to place something wrong
                return placeBlockCost * 3;
            } else {
                if (hasThrowaway) {
                    return placeBlockCost;
                } else {
                    return COST_INF;
                }
            }
        }

        @Override
        public double breakCostMultiplierAt(int x, int y, int z) {
            if (!allowBreak || isPossiblyProtected(x, y, z)) {
                return COST_INF;
            }
            IBlockState sch = getSchematic(x, y, z);
            if (sch != null) {
                if (sch.getBlock() instanceof BlockAir) {
                    // it should be air
                    // regardless of current contents, we can break it
                    return 1;
                }
                // it should be a real block
                // is it already that block?
                if (valid(bsi.get0(x, y, z), sch)) {
                    return 3;
                } else {
                    // can break if it's wrong
                    // would be great to return less than 1 here, but that would actually make the cost calculation messed up
                    // since we're breaking a block, if we underestimate the cost, then it'll fail when it really takes the correct amount of time
                    return 1;

                }
                // TODO do blocks in render distace only?
                // TODO allow breaking blocks that we have a tool to harvest and immediately place back?
            } else {
                return 1; // why not lol
            }
        }
    }
}<|MERGE_RESOLUTION|>--- conflicted
+++ resolved
@@ -618,15 +618,9 @@
         if (!(ctx.world().getBlockState(pos).getBlock() instanceof BlockAir)) {  // TODO can this even happen?
             return new GoalPlace(pos);
         }
-<<<<<<< HEAD
         boolean allowSameLevel = !(ctx.world().getBlockState(pos.up()).getBlock() instanceof BlockAir);
-        for (EnumFacing facing : Movement.HORIZONTALS_BUT_ALSO_DOWN____SO_EVERY_DIRECTION_EXCEPT_UP) {
+        for (EnumFacing facing : Movement.HORIZONTALS_BUT_ALSO_DOWN_____SO_EVERY_DIRECTION_EXCEPT_UP) {
             if (MovementHelper.canPlaceAgainst(ctx, pos.offset(facing)) && placementPlausible(pos, bcc.getSchematic(pos.getX(), pos.getY(), pos.getZ()))) {
-=======
-        boolean allowSameLevel = ctx.world().getBlockState(pos.up()).getBlock() != Blocks.AIR;
-        for (EnumFacing facing : Movement.HORIZONTALS_BUT_ALSO_DOWN_____SO_EVERY_DIRECTION_EXCEPT_UP) {
-            if (MovementHelper.canPlaceAgainst(ctx, pos.offset(facing)) && ctx.world().mayPlace(bcc.getSchematic(pos.getX(), pos.getY(), pos.getZ()).getBlock(), pos, false, facing, null)) {
->>>>>>> 94bf703d
                 return new GoalAdjacent(pos, allowSameLevel);
             }
         }
