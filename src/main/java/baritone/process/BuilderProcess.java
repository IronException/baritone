/*
 * This file is part of Baritone.
 *
 * Baritone is free software: you can redistribute it and/or modify
 * it under the terms of the GNU Lesser General Public License as published by
 * the Free Software Foundation, either version 3 of the License, or
 * (at your option) any later version.
 *
 * Baritone is distributed in the hope that it will be useful,
 * but WITHOUT ANY WARRANTY; without even the implied warranty of
 * MERCHANTABILITY or FITNESS FOR A PARTICULAR PURPOSE.  See the
 * GNU Lesser General Public License for more details.
 *
 * You should have received a copy of the GNU Lesser General Public License
 * along with Baritone.  If not, see <https://www.gnu.org/licenses/>.
 */

package baritone.process;

import baritone.Baritone;
import baritone.api.pathing.goals.Goal;
import baritone.api.pathing.goals.GoalBlock;
import baritone.api.pathing.goals.GoalComposite;
import baritone.api.pathing.goals.GoalGetToBlock;
import baritone.api.process.IBuilderProcess;
import baritone.api.process.PathingCommand;
import baritone.api.process.PathingCommandType;
import baritone.api.utils.*;
import baritone.api.utils.input.Input;
import baritone.pathing.movement.CalculationContext;
import baritone.pathing.movement.Movement;
import baritone.pathing.movement.MovementHelper;
import baritone.utils.BaritoneProcessHelper;
import baritone.utils.BlockStateInterface;
import baritone.utils.PathingCommandContext;
import baritone.utils.schematic.AirSchematic;
import baritone.utils.schematic.Schematic;
import it.unimi.dsi.fastutil.longs.LongOpenHashSet;
import net.minecraft.block.BlockAir;
import net.minecraft.block.BlockLiquid;
import net.minecraft.block.state.IBlockState;
import net.minecraft.init.Blocks;
import net.minecraft.item.BlockItemUseContext;
import net.minecraft.item.ItemBlock;
import net.minecraft.item.ItemStack;
import net.minecraft.item.ItemUseContext;
import net.minecraft.nbt.CompressedStreamTools;
import net.minecraft.nbt.NBTTagCompound;
import net.minecraft.util.EnumFacing;
import net.minecraft.util.Tuple;
import net.minecraft.util.math.*;
import net.minecraft.util.math.shapes.VoxelShape;

import java.io.File;
import java.io.FileInputStream;
import java.io.IOException;
import java.util.*;

import static baritone.api.pathing.movement.ActionCosts.COST_INF;

public class BuilderProcess extends BaritoneProcessHelper implements IBuilderProcess {

    private HashSet<BetterBlockPos> incorrectPositions;
    private LongOpenHashSet observedCompleted; // positions that are completed even if they're out of render distance and we can't make sure right now
    private String name;
    private ISchematic realSchematic;
    private ISchematic schematic;
    private Vec3i origin;
    private int ticks;
    private boolean paused;
    private int layer;

    public BuilderProcess(Baritone baritone) {
        super(baritone);
    }

    @Override
    public void build(String name, ISchematic schematic, Vec3i origin) {
        this.name = name;
        this.schematic = schematic;
        this.realSchematic = null;
        this.origin = origin;
        this.paused = false;
        this.layer = 0;
        this.observedCompleted = new LongOpenHashSet();
    }

    public void resume() {
        paused = false;
    }

    public void pause() {
        paused = true;
    }

    @Override
    public boolean build(String name, File schematic, Vec3i origin) {
        NBTTagCompound tag;
        try (FileInputStream fileIn = new FileInputStream(schematic)) {
            tag = CompressedStreamTools.readCompressed(fileIn);
        } catch (IOException e) {
            e.printStackTrace();
            return false;
        }
        if (tag == null) {
            return false;
        }
        build(name, parse(tag), origin);
        return true;
    }

    public void clearArea(BlockPos corner1, BlockPos corner2) {
        BlockPos origin = new BlockPos(Math.min(corner1.getX(), corner2.getX()), Math.min(corner1.getY(), corner2.getY()), Math.min(corner1.getZ(), corner2.getZ()));
        int widthX = Math.abs(corner1.getX() - corner2.getX()) + 1;
        int heightY = Math.abs(corner1.getY() - corner2.getY()) + 1;
        int lengthZ = Math.abs(corner1.getZ() - corner2.getZ()) + 1;
        build("clear area", new AirSchematic(widthX, heightY, lengthZ), origin);
    }

    private static ISchematic parse(NBTTagCompound schematic) {
        return new Schematic(schematic);
    }

    @Override
    public boolean isActive() {
        return schematic != null;
    }

    public IBlockState placeAt(int x, int y, int z) {
        if (!isActive()) {
            return null;
        }
        if (!schematic.inSchematic(x - origin.getX(), y - origin.getY(), z - origin.getZ())) {
            return null;
        }
        IBlockState state = schematic.desiredState(x - origin.getX(), y - origin.getY(), z - origin.getZ());
        if (state.getBlock() instanceof BlockAir) {
            return null;
        }
        return state;
    }

    private Optional<Tuple<BetterBlockPos, Rotation>> toBreakNearPlayer(BuilderCalculationContext bcc) {
        BetterBlockPos center = ctx.playerFeet();
        BetterBlockPos pathStart = baritone.getPathingBehavior().pathStart();
        for (int dx = -5; dx <= 5; dx++) {
            for (int dy = Baritone.settings().breakFromAbove.value ? -1 : 0; dy <= 5; dy++) {
                for (int dz = -5; dz <= 5; dz++) {
                    int x = center.x + dx;
                    int y = center.y + dy;
                    int z = center.z + dz;
                    if (dy == -1 && x == pathStart.x && z == pathStart.z) {
                        continue; // dont mine what we're supported by, but not directly standing on
                    }
                    IBlockState desired = bcc.getSchematic(x, y, z);
                    if (desired == null) {
                        continue; // irrelevant
                    }
                    IBlockState curr = bcc.bsi.get0(x, y, z);
                    if (!(curr.getBlock() instanceof BlockAir) && !valid(curr, desired)) {
                        BetterBlockPos pos = new BetterBlockPos(x, y, z);
                        Optional<Rotation> rot = RotationUtils.reachable(ctx.player(), pos, ctx.playerController().getBlockReachDistance());
                        if (rot.isPresent()) {
                            return Optional.of(new Tuple<>(pos, rot.get()));
                        }
                    }
                }
            }
        }
        return Optional.empty();
    }

    public class Placement {
        private final int hotbarSelection;
        private final BlockPos placeAgainst;
        private final EnumFacing side;
        private final Rotation rot;

        public Placement(int hotbarSelection, BlockPos placeAgainst, EnumFacing side, Rotation rot) {
            this.hotbarSelection = hotbarSelection;
            this.placeAgainst = placeAgainst;
            this.side = side;
            this.rot = rot;
        }
    }

    private Optional<Placement> searchForPlacables(BuilderCalculationContext bcc, List<IBlockState> desirableOnHotbar) {
        BetterBlockPos center = ctx.playerFeet();
        for (int dx = -5; dx <= 5; dx++) {
            for (int dy = -5; dy <= 1; dy++) {
                for (int dz = -5; dz <= 5; dz++) {
                    int x = center.x + dx;
                    int y = center.y + dy;
                    int z = center.z + dz;
                    IBlockState desired = bcc.getSchematic(x, y, z);
                    if (desired == null) {
                        continue; // irrelevant
                    }
                    IBlockState curr = bcc.bsi.get0(x, y, z);
                    if (MovementHelper.isReplacable(x, y, z, curr, bcc.bsi) && !valid(curr, desired)) {
                        if (dy == 1 && bcc.bsi.get0(x, y + 1, z).getBlock() instanceof BlockAir) {
                            continue;
                        }
                        desirableOnHotbar.add(desired);
                        Optional<Placement> opt = possibleToPlace(desired, x, y, z, bcc.bsi);
                        if (opt.isPresent()) {
                            return opt;
                        }
                    }
                }
            }
        }
        return Optional.empty();
    }

    public boolean placementPlausible(BlockPos pos, IBlockState state) {
        VoxelShape voxelshape = state.getCollisionShape(ctx.world(), pos);
        return voxelshape.isEmpty() || ctx.world().checkNoEntityCollision(null, voxelshape.withOffset(pos.getX(), pos.getY(), pos.getZ()));
    }

    private Optional<Placement> possibleToPlace(IBlockState toPlace, int x, int y, int z, BlockStateInterface bsi) {
        for (EnumFacing against : EnumFacing.values()) {
            BetterBlockPos placeAgainstPos = new BetterBlockPos(x, y, z).offset(against);
            IBlockState placeAgainstState = bsi.get0(placeAgainstPos);
            if (MovementHelper.isReplacable(placeAgainstPos.x, placeAgainstPos.y, placeAgainstPos.z, placeAgainstState, bsi)) {
                continue;
            }
            if (!toPlace.isValidPosition(ctx.world(), new BetterBlockPos(x, y, z))) {
                continue;
            }
            if (!placementPlausible(new BetterBlockPos(x, y, z), toPlace)) {
                continue;
            }
            AxisAlignedBB aabb = placeAgainstState.getShape(ctx.world(), placeAgainstPos).getBoundingBox();
            for (Vec3d placementMultiplier : aabbSideMultipliers(against)) {
                double placeX = placeAgainstPos.x + aabb.minX * placementMultiplier.x + aabb.maxX * (1 - placementMultiplier.x);
                double placeY = placeAgainstPos.y + aabb.minY * placementMultiplier.y + aabb.maxY * (1 - placementMultiplier.y);
                double placeZ = placeAgainstPos.z + aabb.minZ * placementMultiplier.z + aabb.maxZ * (1 - placementMultiplier.z);
                Rotation rot = RotationUtils.calcRotationFromVec3d(ctx.playerHead(), new Vec3d(placeX, placeY, placeZ), ctx.playerRotations());
                RayTraceResult result = RayTraceUtils.rayTraceTowards(ctx.player(), rot, ctx.playerController().getBlockReachDistance());
                if (result != null && result.type == RayTraceResult.Type.BLOCK && result.getBlockPos().equals(placeAgainstPos) && result.sideHit == against.getOpposite()) {
                    OptionalInt hotbar = hasAnyItemThatWouldPlace(toPlace, result, rot);
                    if (hotbar.isPresent()) {
                        return Optional.of(new Placement(hotbar.getAsInt(), placeAgainstPos, against.getOpposite(), rot));
                    }
                }
            }
        }
        return Optional.empty();
    }

    private OptionalInt hasAnyItemThatWouldPlace(IBlockState desired, RayTraceResult result, Rotation rot) {
        for (int i = 0; i < 9; i++) {
            ItemStack stack = ctx.player().inventory.mainInventory.get(i);
            if (stack.isEmpty() || !(stack.getItem() instanceof ItemBlock)) {
                continue;
            }
            float originalYaw = ctx.player().rotationYaw;
            float originalPitch = ctx.player().rotationPitch;
            // the state depends on the facing of the player sometimes
            ctx.player().rotationYaw = rot.getYaw();
            ctx.player().rotationPitch = rot.getPitch();
            BlockItemUseContext meme = new BlockItemUseContext(new ItemUseContext(
                    ctx.player(),
                    stack,
                    result.getBlockPos().offset(result.sideHit),
                    result.sideHit,
                    (float) result.hitVec.x - result.getBlockPos().getX(),
                    (float) result.hitVec.y - result.getBlockPos().getY(),
                    (float) result.hitVec.z - result.getBlockPos().getZ()
            ));
            IBlockState wouldBePlaced = ((ItemBlock) stack.getItem()).getBlock().getStateForPlacement(meme);
            ctx.player().rotationYaw = originalYaw;
            ctx.player().rotationPitch = originalPitch;
            if (wouldBePlaced == null) {
                continue;
            }
            if (!meme.canPlace()) {
                continue;
            }
            if (valid(wouldBePlaced, desired)) {
                return OptionalInt.of(i);
            }
        }
        return OptionalInt.empty();
    }

    private static Vec3d[] aabbSideMultipliers(EnumFacing side) {
        switch (side) {
            case UP:
                return new Vec3d[]{new Vec3d(0.5, 1, 0.5), new Vec3d(0.1, 1, 0.5), new Vec3d(0.9, 1, 0.5), new Vec3d(0.5, 1, 0.1), new Vec3d(0.5, 1, 0.9)};
            case DOWN:
                return new Vec3d[]{new Vec3d(0.5, 0, 0.5), new Vec3d(0.1, 0, 0.5), new Vec3d(0.9, 0, 0.5), new Vec3d(0.5, 0, 0.1), new Vec3d(0.5, 0, 0.9)};
            case NORTH:
            case SOUTH:
            case EAST:
            case WEST:
                double x = side.getXOffset() == 0 ? 0.5 : (1 + side.getXOffset()) / 2D;
                double z = side.getZOffset() == 0 ? 0.5 : (1 + side.getZOffset()) / 2D;
                return new Vec3d[]{new Vec3d(x, 0.25, z), new Vec3d(x, 0.75, z)};
            default: // null
                throw new IllegalStateException();
        }
    }

    @Override
    public PathingCommand onTick(boolean calcFailed, boolean isSafeToCancel) {
        if (baritone.getInputOverrideHandler().isInputForcedDown(Input.CLICK_LEFT)) {
            ticks = 5;
        } else {
            ticks--;
        }
        baritone.getInputOverrideHandler().clearAllKeys();
        if (paused) {
            return new PathingCommand(null, PathingCommandType.CANCEL_AND_SET_GOAL);
        }
        if (Baritone.settings().buildInLayers.value) {
            if (realSchematic == null) {
                realSchematic = schematic;
            }
            schematic = new ISchematic() {
                @Override
                public IBlockState desiredState(int x, int y, int z) {
                    return realSchematic.desiredState(x, y, z);
                }

                @Override
                public int widthX() {
                    return realSchematic.widthX();
                }

                @Override
                public int heightY() {
                    return layer;
                }

                @Override
                public int lengthZ() {
                    return realSchematic.lengthZ();
                }
            };
        }
        BuilderCalculationContext bcc = new BuilderCalculationContext();
        if (!recalc(bcc)) {
            if (Baritone.settings().buildInLayers.value && layer < realSchematic.heightY()) {
                logDirect("Starting layer " + layer);
                layer++;
                return onTick(calcFailed, isSafeToCancel);
            }
            int distance = Baritone.settings().buildRepeatDistance.value;
            EnumFacing direction = Baritone.settings().buildRepeatDirection.value;
            if (distance == 0) {
                logDirect("Done building");
                onLostControl();
                return null;
            }
            // build repeat time
            if (distance == -1) {
                distance = schematic.size(direction.getAxis());
            }
            layer = 0;
            origin = new BlockPos(origin).offset(direction, distance);
            logDirect("Repeating build " + distance + " blocks to the " + direction + ", new origin is " + origin);
            return onTick(calcFailed, isSafeToCancel);
        }
        trim(bcc);

        Optional<Tuple<BetterBlockPos, Rotation>> toBreak = toBreakNearPlayer(bcc);
        if (toBreak.isPresent() && isSafeToCancel && ctx.player().onGround) {
            // we'd like to pause to break this block
            // only change look direction if it's safe (don't want to fuck up an in progress parkour for example
            Rotation rot = toBreak.get().getB();
            BetterBlockPos pos = toBreak.get().getA();
            baritone.getLookBehavior().updateTarget(rot, true);
            MovementHelper.switchToBestToolFor(ctx, bcc.get(pos));
            if (ctx.player().isSneaking()) {
                // really horrible bug where a block is visible for breaking while sneaking but not otherwise
                // so you can't see it, it goes to place something else, sneaks, then the next tick it tries to break
                // and is unable since it's unsneaked in the intermediary tick
                baritone.getInputOverrideHandler().setInputForceState(Input.SNEAK, true);
            }
            if (ctx.isLookingAt(pos) || ctx.playerRotations().isReallyCloseTo(rot)) {
                baritone.getInputOverrideHandler().setInputForceState(Input.CLICK_LEFT, true);
            }
            return new PathingCommand(null, PathingCommandType.CANCEL_AND_SET_GOAL);
        }
        List<IBlockState> desirableOnHotbar = new ArrayList<>();
        Optional<Placement> toPlace = searchForPlacables(bcc, desirableOnHotbar);
        if (toPlace.isPresent() && isSafeToCancel && ctx.player().onGround && ticks <= 0) {
            Rotation rot = toPlace.get().rot;
            baritone.getLookBehavior().updateTarget(rot, true);
            ctx.player().inventory.currentItem = toPlace.get().hotbarSelection;
            baritone.getInputOverrideHandler().setInputForceState(Input.SNEAK, true);
            if ((ctx.isLookingAt(toPlace.get().placeAgainst) && ctx.objectMouseOver().sideHit.equals(toPlace.get().side)) || ctx.playerRotations().isReallyCloseTo(rot)) {
                baritone.getInputOverrideHandler().setInputForceState(Input.CLICK_RIGHT, true);
            }
            return new PathingCommand(null, PathingCommandType.CANCEL_AND_SET_GOAL);
        }

        List<IBlockState> approxPlacable = placable(36);
        if (Baritone.settings().allowInventory.value) {
            ArrayList<Integer> usefulSlots = new ArrayList<>();
            List<IBlockState> noValidHotbarOption = new ArrayList<>();
            outer:
            for (IBlockState desired : desirableOnHotbar) {
                for (int i = 0; i < 9; i++) {
                    if (valid(approxPlacable.get(i), desired)) {
                        usefulSlots.add(i);
                        continue outer;
                    }
                }
                noValidHotbarOption.add(desired);
            }

            outer:
            for (int i = 9; i < 36; i++) {
                for (IBlockState desired : noValidHotbarOption) {
                    if (valid(approxPlacable.get(i), desired)) {
                        baritone.getInventoryBehavior().attemptToPutOnHotbar(i, usefulSlots::contains);
                        break outer;
                    }
                }
            }
        }


        Goal goal = assemble(bcc, approxPlacable.subList(0, 9));
        if (goal == null) {
            goal = assemble(bcc, approxPlacable); // we're far away, so assume that we have our whole inventory to recalculate placable properly
            if (goal == null) {
                logDirect("Unable to do it. Pausing. resume to resume, cancel to cancel");
                paused = true;
                return new PathingCommand(null, PathingCommandType.REQUEST_PAUSE);
            }
        }
        return new PathingCommandContext(goal, PathingCommandType.FORCE_REVALIDATE_GOAL_AND_PATH, bcc);
    }

    private boolean recalc(BuilderCalculationContext bcc) {
        if (incorrectPositions == null) {
            incorrectPositions = new HashSet<>();
            fullRecalc(bcc);
            if (incorrectPositions.isEmpty()) {
                return false;
            }
        }
        recalcNearby(bcc);
        if (incorrectPositions.isEmpty()) {
            fullRecalc(bcc);
        }
        return !incorrectPositions.isEmpty();
    }

    private void trim(BuilderCalculationContext bcc) {
        HashSet<BetterBlockPos> copy = new HashSet<>(incorrectPositions);
        copy.removeIf(pos -> pos.distanceSq(ctx.player().posX, ctx.player().posY, ctx.player().posZ) > 200);
        if (!copy.isEmpty()) {
            incorrectPositions = copy;
        }
    }

    private void recalcNearby(BuilderCalculationContext bcc) {
        BetterBlockPos center = ctx.playerFeet();
        for (int dx = -5; dx <= 5; dx++) {
            for (int dy = -5; dy <= 5; dy++) {
                for (int dz = -5; dz <= 5; dz++) {
                    int x = center.x + dx;
                    int y = center.y + dy;
                    int z = center.z + dz;
                    IBlockState desired = bcc.getSchematic(x, y, z);
                    if (desired != null) {
                        // we care about this position
                        BetterBlockPos pos = new BetterBlockPos(x, y, z);
                        if (valid(bcc.bsi.get0(x, y, z), desired)) {
                            incorrectPositions.remove(pos);
                            observedCompleted.add(BetterBlockPos.longHash(pos));
                        } else {
                            incorrectPositions.add(pos);
                            observedCompleted.remove(BetterBlockPos.longHash(pos));
                        }
                    }
                }
            }
        }
    }

    private void fullRecalc(BuilderCalculationContext bcc) {
        incorrectPositions = new HashSet<>();
        for (int y = 0; y < schematic.heightY(); y++) {
            for (int z = 0; z < schematic.lengthZ(); z++) {
                for (int x = 0; x < schematic.widthX(); x++) {
                    if (!schematic.inSchematic(x, y, z)) {
                        continue;
                    }
                    int blockX = x + origin.getX();
                    int blockY = y + origin.getY();
                    int blockZ = z + origin.getZ();
                    if (bcc.bsi.worldContainsLoadedChunk(blockX, blockZ)) { // check if its in render distance, not if its in cache
                        // we can directly observe this block, it is in render distance
                        if (valid(bcc.bsi.get0(blockX, blockY, blockZ), schematic.desiredState(x, y, z))) {
                            observedCompleted.add(BetterBlockPos.longHash(blockX, blockY, blockZ));
                        } else {
                            incorrectPositions.add(new BetterBlockPos(blockX, blockY, blockZ));
                            observedCompleted.remove(BetterBlockPos.longHash(blockX, blockY, blockZ));
                        }
                        continue;
                    }
                    // this is not in render distance
                    if (!observedCompleted.contains(BetterBlockPos.longHash(blockX, blockY, blockZ))) {
                        // and we've never seen this position be correct
                        // therefore mark as incorrect
                        incorrectPositions.add(new BetterBlockPos(blockX, blockY, blockZ));
                    }
                }
            }
        }
    }

    private Goal assemble(BuilderCalculationContext bcc, List<IBlockState> approxPlacable) {
<<<<<<< HEAD
        List<BetterBlockPos> placable = incorrectPositions.stream().filter(pos -> bcc.bsi.get0(pos).getBlock() instanceof BlockAir && approxPlacable.contains(bcc.getSchematic(pos.x, pos.y, pos.z))).collect(Collectors.toList());
        Goal[] toBreak = incorrectPositions.stream().filter(pos -> !(bcc.bsi.get0(pos).getBlock() instanceof BlockAir)).map(pos -> breakGoal(pos, bcc)).toArray(Goal[]::new);
        Goal[] toPlace = placable.stream().filter(pos -> !placable.contains(pos.down()) && !placable.contains(pos.down(2))).map(pos -> placementGoal(pos, bcc)).toArray(Goal[]::new);
=======
        List<BetterBlockPos> placable = new ArrayList<>();
        List<BetterBlockPos> breakable = new ArrayList<>();
        List<BetterBlockPos> sourceLiquids = new ArrayList<>();
        incorrectPositions.forEach(pos -> {
            IBlockState state = bcc.bsi.get0(pos);
            if (state.getBlock() instanceof BlockAir) {
                if (approxPlacable.contains(bcc.getSchematic(pos.x, pos.y, pos.z))) {
                    placable.add(pos);
                }
            } else {
                if (state.getBlock() instanceof BlockLiquid) {
                    // if the block itself is JUST a liquid (i.e. not just a waterlogged block), we CANNOT break it
                    // TODO for 1.13 make sure that this only matches pure water, not waterlogged blocks
                    if (!MovementHelper.possiblyFlowing(state)) {
                        // if it's a source block then we want to replace it with a throwaway
                        sourceLiquids.add(pos);
                    }
                } else {
                    breakable.add(pos);
                }
            }
        });
        List<Goal> toBreak = new ArrayList<>();
        breakable.forEach(pos -> toBreak.add(breakGoal(pos, bcc)));
        List<Goal> toPlace = new ArrayList<>();
        placable.forEach(pos -> {
            if (!placable.contains(pos.down()) && !placable.contains(pos.down(2))) {
                toPlace.add(placementGoal(pos, bcc));
            }
        });
        sourceLiquids.forEach(pos -> toPlace.add(new GoalBlock(pos.up())));
>>>>>>> e05010c9

        if (!toPlace.isEmpty()) {
            return new JankyGoalComposite(new GoalComposite(toPlace.toArray(new Goal[0])), new GoalComposite(toBreak.toArray(new Goal[0])));
        }
        if (toBreak.isEmpty()) {
            return null;
        }
        return new GoalComposite(toBreak.toArray(new Goal[0]));
    }

    public static class JankyGoalComposite implements Goal {
        private final Goal primary;
        private final Goal fallback;

        public JankyGoalComposite(Goal primary, Goal fallback) {
            this.primary = primary;
            this.fallback = fallback;
        }


        @Override
        public boolean isInGoal(int x, int y, int z) {
            return primary.isInGoal(x, y, z) || fallback.isInGoal(x, y, z);
        }

        @Override
        public double heuristic(int x, int y, int z) {
            return primary.heuristic(x, y, z);
        }

        @Override
        public String toString() {
            return "JankyComposite Primary: " + primary + " Fallback: " + fallback;
        }
    }

    public static class GoalBreak extends GoalGetToBlock {

        public GoalBreak(BlockPos pos) {
            super(pos);
        }

        @Override
        public boolean isInGoal(int x, int y, int z) {
            // can't stand right on top of a block, that might not work (what if it's unsupported, can't break then)
            if (y > this.y) {
                return false;
            }
            // but any other adjacent works for breaking, including inside or below
            return super.isInGoal(x, y, z);
        }
    }

    private Goal placementGoal(BlockPos pos, BuilderCalculationContext bcc) {
        if (!(ctx.world().getBlockState(pos).getBlock() instanceof BlockAir)) {  // TODO can this even happen?
            return new GoalPlace(pos);
        }
        boolean allowSameLevel = !(ctx.world().getBlockState(pos.up()).getBlock() instanceof BlockAir);
        for (EnumFacing facing : Movement.HORIZONTALS_BUT_ALSO_DOWN____SO_EVERY_DIRECTION_EXCEPT_UP) {
            if (MovementHelper.canPlaceAgainst(ctx, pos.offset(facing)) && placementPlausible(pos, bcc.getSchematic(pos.getX(), pos.getY(), pos.getZ()))) {
                return new GoalAdjacent(pos, allowSameLevel);
            }
        }
        return new GoalPlace(pos);
    }

    private Goal breakGoal(BlockPos pos, BuilderCalculationContext bcc) {
        if (Baritone.settings().goalBreakFromAbove.value && bcc.bsi.get0(pos.up()).getBlock() instanceof BlockAir && bcc.bsi.get0(pos.up(2)).getBlock() instanceof BlockAir) { // TODO maybe possible without the up(2) check?
            return new JankyGoalComposite(new GoalBreak(pos), new GoalGetToBlock(pos.up()) {
                @Override
                public boolean isInGoal(int x, int y, int z) {
                    if (y > this.y || (x == this.x && y == this.y && z == this.z)) {
                        return false;
                    }
                    return super.isInGoal(x, y, z);
                }
            });
        }
        return new GoalBreak(pos);
    }

    public static class GoalAdjacent extends GoalGetToBlock {
        private boolean allowSameLevel;

        public GoalAdjacent(BlockPos pos, boolean allowSameLevel) {
            super(pos);
            this.allowSameLevel = allowSameLevel;
        }

        public boolean isInGoal(int x, int y, int z) {
            if (x == this.x && y == this.y && z == this.z) {
                return false;
            }
            if (!allowSameLevel && y == this.y - 1) {
                return false;
            }
            if (y < this.y - 1) {
                return false;
            }
            return super.isInGoal(x, y, z);
        }

        public double heuristic(int x, int y, int z) {
            // prioritize lower y coordinates
            return this.y * 100 + super.heuristic(x, y, z);
        }
    }

    public static class GoalPlace extends GoalBlock {
        public GoalPlace(BlockPos placeAt) {
            super(placeAt.up());
        }

        public double heuristic(int x, int y, int z) {
            // prioritize lower y coordinates
            return this.y * 100 + super.heuristic(x, y, z);
        }
    }

    @Override
    public void onLostControl() {
        incorrectPositions = null;
        name = null;
        schematic = null;
        realSchematic = null;
        layer = 0;
        paused = false;
        observedCompleted = null;
    }

    @Override
    public String displayName0() {
        return paused ? "Builder Paused" : "Building " + name;
    }

    private List<IBlockState> placable(int size) {
        List<IBlockState> result = new ArrayList<>();
        for (int i = 0; i < size; i++) {
            ItemStack stack = ctx.player().inventory.mainInventory.get(i);
            if (stack.isEmpty() || !(stack.getItem() instanceof ItemBlock)) {
                result.add(Blocks.AIR.getDefaultState());
                continue;
            }
            // <toxic cloud>
            result.add(((ItemBlock) stack.getItem()).getBlock().getStateForPlacement(new BlockItemUseContext(new ItemUseContext(ctx.player(), stack, ctx.playerFeet(), EnumFacing.UP, (float) ctx.player().posX, (float) ctx.player().posY, (float) ctx.player().posZ))));
            // </toxic cloud>
        }
        return result;
    }

    private boolean valid(IBlockState current, IBlockState desired) {
        if (desired == null) {
            return true;
        }
        if (current.getBlock() instanceof BlockAir && desired.getBlock() instanceof BlockAir) {
            return true;
        }
        // TODO more complicated comparison logic I guess
        return current.equals(desired);
    }

    public class BuilderCalculationContext extends CalculationContext {
        private final List<IBlockState> placable;
        private final ISchematic schematic;
        private final int originX;
        private final int originY;
        private final int originZ;

        public BuilderCalculationContext() {
            super(BuilderProcess.this.baritone, true); // wew lad
            this.placable = placable(9);
            this.schematic = BuilderProcess.this.schematic;
            this.originX = origin.getX();
            this.originY = origin.getY();
            this.originZ = origin.getZ();

            this.jumpPenalty += 10;
            this.backtrackCostFavoringCoefficient = 1;
        }

        private IBlockState getSchematic(int x, int y, int z) {
            if (schematic.inSchematic(x - originX, y - originY, z - originZ)) {
                return schematic.desiredState(x - originX, y - originY, z - originZ);
            } else {
                return null;
            }
        }

        @Override
        public double costOfPlacingAt(int x, int y, int z) {
            if (isPossiblyProtected(x, y, z) || !worldBorder.canPlaceAt(x, z)) { // make calculation fail properly if we can't build
                return COST_INF;
            }
            IBlockState sch = getSchematic(x, y, z);
            if (sch != null) {
                // TODO this can return true even when allowPlace is off.... is that an issue?
                if (sch.getBlock() instanceof BlockAir) {
                    // we want this to be air, but they're asking if they can place here
                    // this won't be a schematic block, this will be a throwaway
                    return placeBlockCost * 2; // we're going to have to break it eventually
                }
                if (placable.contains(sch)) {
                    return 0; // thats right we gonna make it FREE to place a block where it should go in a structure
                    // no place block penalty at all 😎
                    // i'm such an idiot that i just tried to copy and paste the epic gamer moment emoji too
                    // get added to unicode when?
                }
                if (!hasThrowaway) {
                    return COST_INF;
                }
                // we want it to be something that we don't have
                // even more of a pain to place something wrong
                return placeBlockCost * 3;
            } else {
                if (hasThrowaway) {
                    return placeBlockCost;
                } else {
                    return COST_INF;
                }
            }
        }

        @Override
        public double breakCostMultiplierAt(int x, int y, int z) {
            if (!allowBreak || isPossiblyProtected(x, y, z)) {
                return COST_INF;
            }
            IBlockState sch = getSchematic(x, y, z);
            if (sch != null) {
                if (sch.getBlock() instanceof BlockAir) {
                    // it should be air
                    // regardless of current contents, we can break it
                    return 1;
                }
                // it should be a real block
                // is it already that block?
                if (valid(bsi.get0(x, y, z), sch)) {
                    return 3;
                } else {
                    // can break if it's wrong
                    // would be great to return less than 1 here, but that would actually make the cost calculation messed up
                    // since we're breaking a block, if we underestimate the cost, then it'll fail when it really takes the correct amount of time
                    return 1;

                }
                // TODO do blocks in render distace only?
                // TODO allow breaking blocks that we have a tool to harvest and immediately place back?
            } else {
                return 1; // why not lol
            }
        }
    }
}<|MERGE_RESOLUTION|>--- conflicted
+++ resolved
@@ -37,7 +37,7 @@
 import baritone.utils.schematic.Schematic;
 import it.unimi.dsi.fastutil.longs.LongOpenHashSet;
 import net.minecraft.block.BlockAir;
-import net.minecraft.block.BlockLiquid;
+import net.minecraft.block.BlockFlowingFluid;
 import net.minecraft.block.state.IBlockState;
 import net.minecraft.init.Blocks;
 import net.minecraft.item.BlockItemUseContext;
@@ -517,11 +517,6 @@
     }
 
     private Goal assemble(BuilderCalculationContext bcc, List<IBlockState> approxPlacable) {
-<<<<<<< HEAD
-        List<BetterBlockPos> placable = incorrectPositions.stream().filter(pos -> bcc.bsi.get0(pos).getBlock() instanceof BlockAir && approxPlacable.contains(bcc.getSchematic(pos.x, pos.y, pos.z))).collect(Collectors.toList());
-        Goal[] toBreak = incorrectPositions.stream().filter(pos -> !(bcc.bsi.get0(pos).getBlock() instanceof BlockAir)).map(pos -> breakGoal(pos, bcc)).toArray(Goal[]::new);
-        Goal[] toPlace = placable.stream().filter(pos -> !placable.contains(pos.down()) && !placable.contains(pos.down(2))).map(pos -> placementGoal(pos, bcc)).toArray(Goal[]::new);
-=======
         List<BetterBlockPos> placable = new ArrayList<>();
         List<BetterBlockPos> breakable = new ArrayList<>();
         List<BetterBlockPos> sourceLiquids = new ArrayList<>();
@@ -532,7 +527,7 @@
                     placable.add(pos);
                 }
             } else {
-                if (state.getBlock() instanceof BlockLiquid) {
+                if (state.getBlock() instanceof BlockFlowingFluid) {
                     // if the block itself is JUST a liquid (i.e. not just a waterlogged block), we CANNOT break it
                     // TODO for 1.13 make sure that this only matches pure water, not waterlogged blocks
                     if (!MovementHelper.possiblyFlowing(state)) {
@@ -553,7 +548,6 @@
             }
         });
         sourceLiquids.forEach(pos -> toPlace.add(new GoalBlock(pos.up())));
->>>>>>> e05010c9
 
         if (!toPlace.isEmpty()) {
             return new JankyGoalComposite(new GoalComposite(toPlace.toArray(new Goal[0])), new GoalComposite(toBreak.toArray(new Goal[0])));
