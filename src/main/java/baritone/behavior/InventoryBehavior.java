/*
 * This file is part of Baritone.
 *
 * Baritone is free software: you can redistribute it and/or modify
 * it under the terms of the GNU Lesser General Public License as published by
 * the Free Software Foundation, either version 3 of the License, or
 * (at your option) any later version.
 *
 * Baritone is distributed in the hope that it will be useful,
 * but WITHOUT ANY WARRANTY; without even the implied warranty of
 * MERCHANTABILITY or FITNESS FOR A PARTICULAR PURPOSE.  See the
 * GNU Lesser General Public License for more details.
 *
 * You should have received a copy of the GNU Lesser General Public License
 * along with Baritone.  If not, see <https://www.gnu.org/licenses/>.
 */

package baritone.behavior;

import baritone.Baritone;
import baritone.api.event.events.TickEvent;
import baritone.utils.ToolSet;
import net.minecraft.block.Block;
import net.minecraft.block.state.IBlockState;
import net.minecraft.client.entity.EntityPlayerSP;
import net.minecraft.init.Blocks;
import net.minecraft.inventory.ClickType;
import net.minecraft.item.*;
import net.minecraft.util.NonNullList;

import java.util.ArrayList;
import java.util.OptionalInt;
import java.util.Random;
import java.util.function.Predicate;

public class InventoryBehavior extends Behavior {
    public InventoryBehavior(Baritone baritone) {
        super(baritone);
    }

    @Override
    public void onTick(TickEvent event) {
        if (!Baritone.settings().allowInventory.value) {
            return;
        }
        if (event.getType() == TickEvent.Type.OUT) {
            return;
        }
        if (ctx.player().openContainer != ctx.player().inventoryContainer) {
            // we have a crafting table or a chest or something open
            return;
        }
        if (firstValidThrowaway() >= 9) { // aka there are none on the hotbar, but there are some in main inventory
            swapWithHotBar(firstValidThrowaway(), 8);
        }
        int pick = bestToolAgainst(Blocks.STONE, ItemPickaxe.class);
        if (pick >= 9) {
            swapWithHotBar(pick, 0);
        }
    }

    public void attemptToPutOnHotbar(int inMainInvy, Predicate<Integer> disallowedHotbar) {
        OptionalInt destination = getTempHotbarSlot(disallowedHotbar);
        if (destination.isPresent()) {
            swapWithHotBar(inMainInvy, destination.getAsInt());
        }
    }

    public OptionalInt getTempHotbarSlot(Predicate<Integer> disallowedHotbar) {
        // we're using 0 and 8 for pickaxe and throwaway
        ArrayList<Integer> candidates = new ArrayList<>();
        for (int i = 1; i < 8; i++) {
            if (ctx.player().inventory.mainInventory.get(i).isEmpty() && !disallowedHotbar.test(i)) {
                candidates.add(i);
            }
        }
        if (candidates.isEmpty()) {
            for (int i = 1; i < 8; i++) {
                if (!disallowedHotbar.test(i)) {
                    candidates.add(i);
                }
            }
        }
        if (candidates.isEmpty()) {
            return OptionalInt.empty();
        }
        return OptionalInt.of(candidates.get(new Random().nextInt(candidates.size())));
    }

    private void swapWithHotBar(int inInventory, int inHotbar) {
        ctx.playerController().windowClick(ctx.player().inventoryContainer.windowId, inInventory < 9 ? inInventory + 36 : inInventory, inHotbar, ClickType.SWAP, ctx.player());
    }

    private int firstValidThrowaway() { // TODO offhand idk
        NonNullList<ItemStack> invy = ctx.player().inventory.mainInventory;
        for (int i = 0; i < invy.size(); i++) {
            if (Baritone.settings().acceptableThrowawayItems.value.contains(invy.get(i).getItem())) {
                return i;
            }
        }
        return -1;
    }

    private int bestToolAgainst(Block against, Class<? extends ItemTool> klass) {
        NonNullList<ItemStack> invy = ctx.player().inventory.mainInventory;
        int bestInd = -1;
        double bestSpeed = -1;
        for (int i = 0; i < invy.size(); i++) {
            ItemStack stack = invy.get(i);
            if (stack.isEmpty()) {
                continue;
            }
            if (klass.isInstance(stack.getItem())) {
                double speed = ToolSet.calculateSpeedVsBlock(stack, against.getDefaultState()); // takes into account enchants
                if (speed > bestSpeed) {
                    bestSpeed = speed;
                    bestInd = i;
                }
            }
        }
        return bestInd;
    }

    public boolean hasGenericThrowaway() {
        for (Item item : Baritone.settings().acceptableThrowawayItems.value) {
            if (throwaway(false, stack -> item.equals(stack.getItem()))) {
                return true;
            }
        }
        return false;
    }

    public boolean selectThrowawayForLocation(boolean select, int x, int y, int z) {
        IBlockState maybe = baritone.getBuilderProcess().placeAt(x, y, z);
<<<<<<< HEAD
        if (maybe != null && throwaway(true, stack -> stack.getItem() instanceof ItemBlock && ((ItemBlock) stack.getItem()).getBlock().equals(maybe.getBlock()))) {
            return true; // gotem
        }
        for (Item item : Baritone.settings().acceptableThrowawayItems.value) {
            if (throwaway(true, stack -> item.equals(stack.getItem()))) {
=======
        if (maybe != null && throwaway(select, item -> item instanceof ItemBlock && ((ItemBlock) item).getBlock().equals(maybe.getBlock()))) {
            return true; // gotem
        }
        for (Item item : Baritone.settings().acceptableThrowawayItems.value) {
            if (throwaway(select, item::equals)) {
>>>>>>> 47e1c67b
                return true;
            }
        }
        return false;
    }

    public boolean throwaway(boolean select, Predicate<? super ItemStack> desired) {
        EntityPlayerSP p = ctx.player();
        NonNullList<ItemStack> inv = p.inventory.mainInventory;
        for (byte i = 0; i < 9; i++) {
            ItemStack item = inv.get(i);
            // this usage of settings() is okay because it's only called once during pathing
            // (while creating the CalculationContext at the very beginning)
            // and then it's called during execution
            // since this function is never called during cost calculation, we don't need to migrate
            // acceptableThrowawayItems to the CalculationContext
            if (desired.test(item)) {
                if (select) {
                    p.inventory.currentItem = i;
                }
                return true;
            }
        }
        if (desired.test(p.inventory.offHandInventory.get(0))) {
            // main hand takes precedence over off hand
            // that means that if we have block A selected in main hand and block B in off hand, right clicking places block B
            // we've already checked above ^ and the main hand can't possible have an acceptablethrowawayitem
            // so we need to select in the main hand something that doesn't right click
            // so not a shovel, not a hoe, not a block, etc
            for (byte i = 0; i < 9; i++) {
                ItemStack item = inv.get(i);
                if (item.isEmpty() || item.getItem() instanceof ItemPickaxe) {
                    if (select) {
                        p.inventory.currentItem = i;
                    }
                    return true;
                }
            }
        }
        return false;
    }
}<|MERGE_RESOLUTION|>--- conflicted
+++ resolved
@@ -132,19 +132,11 @@
 
     public boolean selectThrowawayForLocation(boolean select, int x, int y, int z) {
         IBlockState maybe = baritone.getBuilderProcess().placeAt(x, y, z);
-<<<<<<< HEAD
-        if (maybe != null && throwaway(true, stack -> stack.getItem() instanceof ItemBlock && ((ItemBlock) stack.getItem()).getBlock().equals(maybe.getBlock()))) {
+        if (maybe != null && throwaway(select, stack -> stack.getItem() instanceof ItemBlock && ((ItemBlock) stack.getItem()).getBlock().equals(maybe.getBlock()))) {
             return true; // gotem
         }
         for (Item item : Baritone.settings().acceptableThrowawayItems.value) {
-            if (throwaway(true, stack -> item.equals(stack.getItem()))) {
-=======
-        if (maybe != null && throwaway(select, item -> item instanceof ItemBlock && ((ItemBlock) item).getBlock().equals(maybe.getBlock()))) {
-            return true; // gotem
-        }
-        for (Item item : Baritone.settings().acceptableThrowawayItems.value) {
-            if (throwaway(select, item::equals)) {
->>>>>>> 47e1c67b
+            if (throwaway(select, stack -> item.equals(stack.getItem()))) {
                 return true;
             }
         }
