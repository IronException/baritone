/*
 * This file is part of Baritone.
 *
 * Baritone is free software: you can redistribute it and/or modify
 * it under the terms of the GNU Lesser General Public License as published by
 * the Free Software Foundation, either version 3 of the License, or
 * (at your option) any later version.
 *
 * Baritone is distributed in the hope that it will be useful,
 * but WITHOUT ANY WARRANTY; without even the implied warranty of
 * MERCHANTABILITY or FITNESS FOR A PARTICULAR PURPOSE.  See the
 * GNU Lesser General Public License for more details.
 *
 * You should have received a copy of the GNU Lesser General Public License
 * along with Baritone.  If not, see <https://www.gnu.org/licenses/>.
 */

group 'baritone'
<<<<<<< HEAD
version '1.3.4'
=======
version '1.2.8'
>>>>>>> 9046eb50

buildscript {
    repositories {
        jcenter()
        maven {
            name = 'forge'
            url = 'http://files.minecraftforge.net/maven'
        }
        maven {
            name = 'impactdevelopment-repo'
            url = 'https://impactdevelopment.github.io/maven/'
        }
    }

    dependencies {
        classpath group: 'com.github.ImpactDevelopment', name: 'ForgeGradle', version: '3.0.115'
        classpath group: 'com.github.ImpactDevelopment', name: 'MixinGradle', version: '0.6.2'
    }
}

import baritone.gradle.task.CreateDistTask
import baritone.gradle.task.ProguardTask
import org.apache.tools.ant.taskdefs.condition.Os

apply plugin: 'java'
apply plugin: 'net.minecraftforge.gradle'
apply plugin: 'org.spongepowered.mixin'

sourceCompatibility = targetCompatibility = '1.8'
compileJava {
    sourceCompatibility = targetCompatibility = '1.8'
    options.encoding = "UTF-8" // allow emoji in comments :^)
}

sourceSets {
    api {
        compileClasspath += main.compileClasspath
    }
    main {
        compileClasspath += api.output
    }
    test {
        compileClasspath += main.compileClasspath + main.runtimeClasspath + main.output
        runtimeClasspath += main.compileClasspath + main.runtimeClasspath + main.output
    }
    launch {
        compileClasspath += main.compileClasspath + main.runtimeClasspath + main.output
        runtimeClasspath += main.compileClasspath + main.runtimeClasspath + main.output
    }

    schematica_api {
        compileClasspath += main.compileClasspath
    }

    main {
        compileClasspath += schematica_api.output
    }
}

task sourceJar(type: Jar, dependsOn: classes) {
    classifier = 'sources'
    from sourceSets.api.allSource
}

minecraft {
    mappings channel: 'snapshot', version: '20190307-1.13.1'
    reobfMappings 'notch'

    runs {
        client {
            workingDirectory project.file('run')
            source sourceSets.launch

            main 'baritone.launch.LaunchTesting'

            environment 'assetIndex', '{asset_index}'
            environment 'assetDirectory', downloadAssets.output
            environment 'nativesDirectory', extractNatives.output

            environment 'tweakClass', 'baritone.launch.BaritoneTweaker'

            if (Os.isFamily(Os.FAMILY_MAC)) {
                jvmArgs "-XstartOnFirstThread"
            }
        }

        autoTest {
            workingDirectory project.file('autotest')
            source sourceSets.launch

            main 'baritone.launch.LaunchTesting'

            environment 'assetIndex', '{asset_index}'
            environment 'assetDirectory', downloadAssets.output
            environment 'nativesDirectory', extractNatives.output

            environment 'tweakClass', 'baritone.launch.BaritoneTweaker'
            environment 'BARITONE_AUTO_TEST', 'true'

            if (Os.isFamily(Os.FAMILY_MAC)) {
                jvmArgs "-XstartOnFirstThread"
            }
        }
    }
}

repositories {
    mavenCentral()

    maven {
        name = 'spongepowered-repo'
        url = 'http://repo.spongepowered.org/maven/'
    }

    maven {
        name = 'impactdevelopment-repo'
        url = 'https://impactdevelopment.github.io/maven/'
    }
}

dependencies {
    minecraft 'com.github.ImpactDevelopment:Vanilla:1.13.2'

    runtime launchCompile('net.minecraft:launchwrapper:1.12') {
        exclude module: 'lwjgl'
    }
    runtime launchCompile('org.ow2.asm:asm-debug-all:5.2')
    runtime launchCompile('com.github.ImpactDevelopment:SimpleTweaker:1.2')
    runtime launchCompile('org.spongepowered:mixin:0.7.11-SNAPSHOT') {
        // Mixin includes a lot of dependencies that are too up-to-date
        exclude module: 'launchwrapper'
        exclude module: 'guava'
        exclude module: 'gson'
        exclude module: 'commons-io'
        exclude module: 'log4j-core'
    }

    testImplementation 'junit:junit:4.12'
}

mixin {
    defaultObfuscationEnv searge
    add sourceSets.launch, 'mixins.baritone.refmap.json'
}

javadoc {
    options.addStringOption('Xwerror', '-quiet') // makes the build fail on travis when there is a javadoc error
    options.linkSource true
    options.encoding "UTF-8" // allow emoji in comments :^)
    source = sourceSets.api.allJava
    classpath += sourceSets.api.compileClasspath
}

jar {
    from sourceSets.launch.output, sourceSets.api.output
    preserveFileTimestamps = false
    reproducibleFileOrder = true

    manifest {
        attributes(
                'MixinConfigs': 'mixins.baritone.json',

                'Implementation-Title': 'Baritone',
                'Implementation-Version': version
        )
    }
}

task proguard(type: ProguardTask) {
    url 'https://downloads.sourceforge.net/project/proguard/proguard/6.0/proguard6.0.3.zip'
    extract 'proguard6.0.3/lib/proguard.jar'
}

task createDist(type: CreateDistTask, dependsOn: proguard)

build.finalizedBy(createDist)<|MERGE_RESOLUTION|>--- conflicted
+++ resolved
@@ -16,11 +16,7 @@
  */
 
 group 'baritone'
-<<<<<<< HEAD
 version '1.3.4'
-=======
-version '1.2.8'
->>>>>>> 9046eb50
 
 buildscript {
     repositories {
