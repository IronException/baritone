/*
 * This file is part of Baritone.
 *
 * Baritone is free software: you can redistribute it and/or modify
 * it under the terms of the GNU Lesser General Public License as published by
 * the Free Software Foundation, either version 3 of the License, or
 * (at your option) any later version.
 *
 * Baritone is distributed in the hope that it will be useful,
 * but WITHOUT ANY WARRANTY; without even the implied warranty of
 * MERCHANTABILITY or FITNESS FOR A PARTICULAR PURPOSE.  See the
 * GNU Lesser General Public License for more details.
 *
 * You should have received a copy of the GNU Lesser General Public License
 * along with Baritone.  If not, see <https://www.gnu.org/licenses/>.
 */

package baritone.pathing.movement.movements;

import baritone.Baritone;
import baritone.api.IBaritone;
import baritone.api.pathing.movement.MovementStatus;
import baritone.api.utils.BetterBlockPos;
import baritone.api.utils.input.Input;
import baritone.pathing.movement.CalculationContext;
import baritone.pathing.movement.Movement;
import baritone.pathing.movement.MovementHelper;
import baritone.pathing.movement.MovementState;
import baritone.utils.BlockStateInterface;
<<<<<<< HEAD
import net.minecraft.block.BlockState;
import net.minecraft.block.Blocks;
import net.minecraft.block.FallingBlock;
import net.minecraft.util.Direction;
=======
import com.google.common.collect.ImmutableSet;
import net.minecraft.block.BlockFalling;
import net.minecraft.block.state.IBlockState;
import net.minecraft.init.Blocks;
import net.minecraft.util.EnumFacing;
>>>>>>> de6e96b9

import java.util.Set;

public class MovementAscend extends Movement {

    private int ticksWithoutPlacement = 0;

    public MovementAscend(IBaritone baritone, BetterBlockPos src, BetterBlockPos dest) {
        super(baritone, src, dest, new BetterBlockPos[]{dest, src.up(2), dest.up()}, dest.down());
    }

    @Override
    public void reset() {
        super.reset();
        ticksWithoutPlacement = 0;
    }

    @Override
    public double calculateCost(CalculationContext context) {
        return cost(context, src.x, src.y, src.z, dest.x, dest.z);
    }

    @Override
    protected Set<BetterBlockPos> calculateValidPositions() {
        BetterBlockPos prior = new BetterBlockPos(src.subtract(getDirection()).up()); // sometimes we back up to place the block, also sprint ascends, also skip descend to straight ascend
        return ImmutableSet.of(src,
                src.up(),
                dest,
                prior,
                prior.up()
        );
    }

    public static double cost(CalculationContext context, int x, int y, int z, int destX, int destZ) {
        BlockState toPlace = context.get(destX, y, destZ);
        double additionalPlacementCost = 0;
        if (!MovementHelper.canWalkOn(context.bsi, destX, y, destZ, toPlace)) {
            additionalPlacementCost = context.costOfPlacingAt(destX, y, destZ);
            if (additionalPlacementCost >= COST_INF) {
                return COST_INF;
            }
            if (!MovementHelper.isReplacable(destX, y, destZ, toPlace, context.bsi)) {
                return COST_INF;
            }
            boolean foundPlaceOption = false;
            for (int i = 0; i < 5; i++) {
                int againstX = destX + HORIZONTALS_BUT_ALSO_DOWN_____SO_EVERY_DIRECTION_EXCEPT_UP[i].getXOffset();
                int againstY = y + HORIZONTALS_BUT_ALSO_DOWN_____SO_EVERY_DIRECTION_EXCEPT_UP[i].getYOffset();
                int againstZ = destZ + HORIZONTALS_BUT_ALSO_DOWN_____SO_EVERY_DIRECTION_EXCEPT_UP[i].getZOffset();
                if (againstX == x && againstZ == z) { // we might be able to backplace now, but it doesn't matter because it will have been broken by the time we'd need to use it
                    continue;
                }
                if (MovementHelper.canPlaceAgainst(context.bsi, againstX, againstY, againstZ)) {
                    foundPlaceOption = true;
                    break;
                }
            }
            if (!foundPlaceOption) { // didn't find a valid place =(
                return COST_INF;
            }
        }
        BlockState srcUp2 = context.get(x, y + 2, z); // used lower down anyway
        if (context.get(x, y + 3, z).getBlock() instanceof FallingBlock && (MovementHelper.canWalkThrough(context.bsi, x, y + 1, z) || !(srcUp2.getBlock() instanceof FallingBlock))) {//it would fall on us and possibly suffocate us
            // HOWEVER, we assume that we're standing in the start position
            // that means that src and src.up(1) are both air
            // maybe they aren't now, but they will be by the time this starts
            // if the lower one is can't walk through and the upper one is falling, that means that by standing on src
            // (the presupposition of this Movement)
            // we have necessarily already cleared the entire FallingBlock stack
            // on top of our head

            // as in, if we have a block, then two FallingBlocks on top of it
            // and that block is x, y+1, z, and we'd have to clear it to even start this movement
            // we don't need to worry about those FallingBlocks because we've already cleared them
            return COST_INF;
            // you may think we only need to check srcUp2, not srcUp
            // however, in the scenario where glitchy world gen where unsupported sand / gravel generates
            // it's possible srcUp is AIR from the start, and srcUp2 is falling
            // and in that scenario, when we arrive and break srcUp2, that lets srcUp3 fall on us and suffocate us
        }
        BlockState srcDown = context.get(x, y - 1, z);
        if (srcDown.getBlock() == Blocks.LADDER || srcDown.getBlock() == Blocks.VINE) {
            return COST_INF;
        }
        // we can jump from soul sand, but not from a bottom slab
        boolean jumpingFromBottomSlab = MovementHelper.isBottomSlab(srcDown);
        boolean jumpingToBottomSlab = MovementHelper.isBottomSlab(toPlace);
        if (jumpingFromBottomSlab && !jumpingToBottomSlab) {
            return COST_INF;// the only thing we can ascend onto from a bottom slab is another bottom slab
        }
        double walk;
        if (jumpingToBottomSlab) {
            if (jumpingFromBottomSlab) {
                walk = Math.max(JUMP_ONE_BLOCK_COST, WALK_ONE_BLOCK_COST); // we hit space immediately on entering this action
                walk += context.jumpPenalty;
            } else {
                walk = WALK_ONE_BLOCK_COST; // we don't hit space we just walk into the slab
            }
        } else {
            // jumpingFromBottomSlab must be false
            if (toPlace.getBlock() == Blocks.SOUL_SAND) {
                walk = WALK_ONE_OVER_SOUL_SAND_COST;
            } else {
                walk = Math.max(JUMP_ONE_BLOCK_COST, WALK_ONE_BLOCK_COST);
            }
            walk += context.jumpPenalty;
        }

        double totalCost = walk + additionalPlacementCost;
        // start with srcUp2 since we already have its state
        // includeFalling isn't needed because of the falling check above -- if srcUp3 is falling we will have already exited with COST_INF if we'd actually have to break it
        totalCost += MovementHelper.getMiningDurationTicks(context, x, y + 2, z, srcUp2, false);
        if (totalCost >= COST_INF) {
            return COST_INF;
        }
        totalCost += MovementHelper.getMiningDurationTicks(context, destX, y + 1, destZ, false);
        if (totalCost >= COST_INF) {
            return COST_INF;
        }
        totalCost += MovementHelper.getMiningDurationTicks(context, destX, y + 2, destZ, true);
        return totalCost;
    }

    @Override
    public MovementState updateState(MovementState state) {
        if (ctx.playerFeet().y < src.y) {
            // this check should run even when in preparing state (breaking blocks)
            return state.setStatus(MovementStatus.UNREACHABLE);
        }
        super.updateState(state);
        // TODO incorporate some behavior from ActionClimb (specifically how it waited until it was at most 1.2 blocks away before starting to jump
        // for efficiency in ascending minimal height staircases, which is just repeated MovementAscend, so that it doesn't bonk its head on the ceiling repeatedly)
        if (state.getStatus() != MovementStatus.RUNNING) {
            return state;
        }

        if (ctx.playerFeet().equals(dest) || ctx.playerFeet().equals(dest.add(getDirection().down()))) {
            return state.setStatus(MovementStatus.SUCCESS);
        }

<<<<<<< HEAD
        if (ctx.playerFeet().y < src.y) {
            return state.setStatus(MovementStatus.UNREACHABLE);
        }

        BlockState jumpingOnto = BlockStateInterface.get(ctx, positionToPlace);
=======
        IBlockState jumpingOnto = BlockStateInterface.get(ctx, positionToPlace);
>>>>>>> de6e96b9
        if (!MovementHelper.canWalkOn(ctx, positionToPlace, jumpingOnto)) {
            ticksWithoutPlacement++;
            if (MovementHelper.attemptToPlaceABlock(state, baritone, dest.down(), false) == PlaceResult.READY_TO_PLACE) {
                state.setInput(Input.SNEAK, true);
                if (ctx.player().isSneaking()) {
                    state.setInput(Input.CLICK_RIGHT, true);
                }
            }
            if (ticksWithoutPlacement > 10) {
                // After 10 ticks without placement, we might be standing in the way, move back
                state.setInput(Input.MOVE_BACK, true);
            }

            return state;
        }
        MovementHelper.moveTowards(ctx, state, dest);
        if (MovementHelper.isBottomSlab(jumpingOnto) && !MovementHelper.isBottomSlab(BlockStateInterface.get(ctx, src.down()))) {
            return state; // don't jump while walking from a non double slab into a bottom slab
        }

        if (Baritone.settings().assumeStep.value || ctx.playerFeet().equals(src.up())) {
            // no need to hit space if we're already jumping
            return state;
        }

        int xAxis = Math.abs(src.getX() - dest.getX()); // either 0 or 1
        int zAxis = Math.abs(src.getZ() - dest.getZ()); // either 0 or 1
        double flatDistToNext = xAxis * Math.abs((dest.getX() + 0.5D) - ctx.player().posX) + zAxis * Math.abs((dest.getZ() + 0.5D) - ctx.player().posZ);
        double sideDist = zAxis * Math.abs((dest.getX() + 0.5D) - ctx.player().posX) + xAxis * Math.abs((dest.getZ() + 0.5D) - ctx.player().posZ);

        double lateralMotion = xAxis * ctx.player().getMotion().z + zAxis * ctx.player().getMotion().x;
        if (Math.abs(lateralMotion) > 0.1) {
            return state;
        }

        if (headBonkClear()) {
            return state.setInput(Input.JUMP, true);
        }

        if (flatDistToNext > 1.2 || sideDist > 0.2) {
            return state;
        }

        // Once we are pointing the right way and moving, start jumping
        // This is slightly more efficient because otherwise we might start jumping before moving, and fall down without moving onto the block we want to jump onto
        // Also wait until we are close enough, because we might jump and hit our head on an adjacent block
        return state.setInput(Input.JUMP, true);
    }

    public boolean headBonkClear() {
        BetterBlockPos startUp = src.up(2);
        for (int i = 0; i < 4; i++) {
            BetterBlockPos check = startUp.offset(Direction.byHorizontalIndex(i));
            if (!MovementHelper.canWalkThrough(ctx, check)) {
                // We might bonk our head
                return false;
            }
        }
        return true;
    }

    @Override
    public boolean safeToCancel(MovementState state) {
        // if we had to place, don't allow pause
        return state.getStatus() != MovementStatus.RUNNING || ticksWithoutPlacement == 0;
    }
}<|MERGE_RESOLUTION|>--- conflicted
+++ resolved
@@ -27,19 +27,11 @@
 import baritone.pathing.movement.MovementHelper;
 import baritone.pathing.movement.MovementState;
 import baritone.utils.BlockStateInterface;
-<<<<<<< HEAD
 import net.minecraft.block.BlockState;
 import net.minecraft.block.Blocks;
 import net.minecraft.block.FallingBlock;
 import net.minecraft.util.Direction;
-=======
 import com.google.common.collect.ImmutableSet;
-import net.minecraft.block.BlockFalling;
-import net.minecraft.block.state.IBlockState;
-import net.minecraft.init.Blocks;
-import net.minecraft.util.EnumFacing;
->>>>>>> de6e96b9
-
 import java.util.Set;
 
 public class MovementAscend extends Movement {
@@ -179,15 +171,7 @@
             return state.setStatus(MovementStatus.SUCCESS);
         }
 
-<<<<<<< HEAD
-        if (ctx.playerFeet().y < src.y) {
-            return state.setStatus(MovementStatus.UNREACHABLE);
-        }
-
         BlockState jumpingOnto = BlockStateInterface.get(ctx, positionToPlace);
-=======
-        IBlockState jumpingOnto = BlockStateInterface.get(ctx, positionToPlace);
->>>>>>> de6e96b9
         if (!MovementHelper.canWalkOn(ctx, positionToPlace, jumpingOnto)) {
             ticksWithoutPlacement++;
             if (MovementHelper.attemptToPlaceABlock(state, baritone, dest.down(), false) == PlaceResult.READY_TO_PLACE) {
