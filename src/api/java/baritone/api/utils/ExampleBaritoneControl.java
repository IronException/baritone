/*
 * This file is part of Baritone.
 *
 * Baritone is free software: you can redistribute it and/or modify
 * it under the terms of the GNU Lesser General Public License as published by
 * the Free Software Foundation, either version 3 of the License, or
 * (at your option) any later version.
 *
 * Baritone is distributed in the hope that it will be useful,
 * but WITHOUT ANY WARRANTY; without even the implied warranty of
 * MERCHANTABILITY or FITNESS FOR A PARTICULAR PURPOSE.  See the
 * GNU Lesser General Public License for more details.
 *
 * You should have received a copy of the GNU Lesser General Public License
 * along with Baritone.  If not, see <https://www.gnu.org/licenses/>.
 */

package baritone.api.utils;

import baritone.api.BaritoneAPI;
import baritone.api.IBaritone;
import baritone.api.Settings;
import baritone.api.behavior.IPathingBehavior;
import baritone.api.cache.IRememberedInventory;
import baritone.api.cache.IWaypoint;
import baritone.api.cache.Waypoint;
import baritone.api.event.events.ChatEvent;
import baritone.api.event.listener.AbstractGameEventListener;
import baritone.api.pathing.goals.*;
import baritone.api.process.IBaritoneProcess;
import baritone.api.process.ICustomGoalProcess;
import baritone.api.process.IGetToBlockProcess;
import net.minecraft.block.Block;
import net.minecraft.client.Minecraft;
import net.minecraft.client.multiplayer.ClientChunkProvider;
import net.minecraft.crash.CrashReport;
import net.minecraft.entity.Entity;
import net.minecraft.entity.item.ItemEntity;
import net.minecraft.entity.player.PlayerEntity;
import net.minecraft.item.ItemStack;
import net.minecraft.util.math.BlockPos;
import net.minecraft.util.text.ITextComponent;
import net.minecraft.util.text.StringTextComponent;
import net.minecraft.util.text.TextFormatting;
import net.minecraft.util.text.event.ClickEvent;
import net.minecraft.world.chunk.Chunk;
import net.minecraft.world.dimension.DimensionType;

import java.nio.file.Path;
import java.util.*;

import static org.apache.commons.lang3.math.NumberUtils.isCreatable;

public class ExampleBaritoneControl implements Helper, AbstractGameEventListener {
    private static final String COMMAND_PREFIX = "#";

    public final IBaritone baritone;
    public final IPlayerContext ctx;

    public ExampleBaritoneControl(IBaritone baritone) {
        this.baritone = baritone;
        this.ctx = baritone.getPlayerContext();
        baritone.getGameEventHandler().registerEventListener(this);
    }

    @Override
    public void onSendChatMessage(ChatEvent event) {
        String msg = event.getMessage();
        if (BaritoneAPI.getSettings().prefixControl.value && msg.startsWith(COMMAND_PREFIX)) {
            if (!runCommand(msg.substring(COMMAND_PREFIX.length()))) {
                logDirect("Invalid command");
            }
            event.cancel(); // always cancel if using prefixControl
            return;
        }
        if (!BaritoneAPI.getSettings().chatControl.value && !BaritoneAPI.getSettings().removePrefix.value) {
            return;
        }
        if (runCommand(msg)) {
            event.cancel();
        }
    }

    public boolean runCommand(String msg0) { // you may think this can be private, but impcat calls it from .b =)
        String msg = msg0.toLowerCase(Locale.US).trim(); // don't reassign the argument LOL
        IPathingBehavior pathingBehavior = baritone.getPathingBehavior();
        ICustomGoalProcess customGoalProcess = baritone.getCustomGoalProcess();
        List<Settings.Setting<Boolean>> toggleable = BaritoneAPI.getSettings().getAllValuesByType(Boolean.class);
        for (Settings.Setting<Boolean> setting : toggleable) {
            if (msg.equalsIgnoreCase(setting.getName())) {
                setting.value ^= true;
                logDirect("Toggled " + setting.getName() + " to " + setting.value);
                SettingsUtil.save(BaritoneAPI.getSettings());
                return true;
            }
        }
        if (msg.equals("baritone") || msg.equals("modifiedsettings") || msg.startsWith("settings m") || msg.equals("modified")) {
            logDirect("All settings that have been modified from their default values:");
            for (Settings.Setting<?> setting : SettingsUtil.modifiedSettings(BaritoneAPI.getSettings())) {
                logDirect(setting.toString());
            }
            return true;
        }
        if (msg.startsWith("settings")) {
            String rest = msg.substring("settings".length());
            try {
                int page = Integer.parseInt(rest.trim());
                int min = page * 10;
                int max = Math.min(BaritoneAPI.getSettings().allSettings.size(), (page + 1) * 10);
                logDirect("Settings " + min + " to " + (max - 1) + ":");
                for (int i = min; i < max; i++) {
                    logDirect(BaritoneAPI.getSettings().allSettings.get(i).toString());
                }
            } catch (Exception ex) { // NumberFormatException | ArrayIndexOutOfBoundsException and probably some others I'm forgetting lol
                ex.printStackTrace();
                logDirect("All settings:");
                for (Settings.Setting<?> setting : BaritoneAPI.getSettings().allSettings) {
                    logDirect(setting.toString());
                }
                logDirect("To get one page of ten settings at a time, do settings <num>");
            }
            return true;
        }
        if (msg.equals("") || msg.equals("help") || msg.equals("?")) {
            ITextComponent component = MESSAGE_PREFIX.shallowCopy();
            component.getStyle().setColor(TextFormatting.GRAY);
            StringTextComponent helpLink = new StringTextComponent(" Click here for instructions on how to use Baritone (https://github.com/cabaletta/baritone/blob/master/USAGE.md)");
            helpLink.getStyle().setClickEvent(new ClickEvent(ClickEvent.Action.OPEN_URL, "https://github.com/cabaletta/baritone/blob/master/USAGE.md"));
            component.appendSibling(helpLink);
            BaritoneAPI.getSettings().logger.value.accept(component);
            return true;
        }
        if (msg.contains(" ")) {
            String settingName = msg.substring(0, msg.indexOf(' '));
            String settingValue = msg.substring(msg.indexOf(' ') + 1);
            Settings.Setting setting = BaritoneAPI.getSettings().byLowerName.get(settingName);
            if (setting != null) {
                if (settingValue.equals("reset")) {
                    logDirect("Resetting setting " + settingName + " to default value.");
                    setting.reset();
                } else {
                    try {
                        SettingsUtil.parseAndApply(BaritoneAPI.getSettings(), settingName, settingValue);
                    } catch (Exception ex) {
                        logDirect("Unable to parse setting");
                        return true;
                    }
                }
                SettingsUtil.save(BaritoneAPI.getSettings());
                logDirect(setting.toString());
                return true;
            }
        }
        if (BaritoneAPI.getSettings().byLowerName.containsKey(msg)) {
            Settings.Setting<?> setting = BaritoneAPI.getSettings().byLowerName.get(msg);
            logDirect(setting.toString());
            return true;
        }

        if (msg.startsWith("goal")) {
            String rest = msg.substring(4).trim();
            Goal goal;
            if (rest.equals("clear") || rest.equals("none")) {
                goal = null;
            } else {
                String[] params = rest.split(" ");
                if (params[0].equals("")) {
                    params = new String[]{};
                }
                goal = parseGoal(params);
                if (goal == null) {
                    return true;
                }
            }
            customGoalProcess.setGoal(goal);
            logDirect("Goal: " + goal);
            return true;
        }
        if (msg.equals("crash")) {
            StringBuilder meme = new StringBuilder();
            CrashReport rep = new CrashReport("Manually triggered debug crash", new Throwable());
            mc.addGraphicsAndWorldToCrashReport(rep);
            rep.getSectionsInStringBuilder(meme);
            System.out.println(meme);
            logDirect(meme.toString());
            logDirect("ok");
            return true;
        }
        if (msg.equals("path")) {
            if (pathingBehavior.getGoal() == null) {
                logDirect("No goal.");
            } else if (pathingBehavior.getGoal().isInGoal(ctx.playerFeet())) {
                logDirect("Already in goal");
            } else if (pathingBehavior.isPathing()) {
                logDirect("Currently executing a path. Please cancel it first.");
            } else {
                customGoalProcess.setGoalAndPath(pathingBehavior.getGoal());
            }
            return true;
        }
        if (msg.equals("proc")) {
            Optional<IBaritoneProcess> proc = baritone.getPathingControlManager().mostRecentInControl();
            if (!proc.isPresent()) {
                logDirect("No process is in control");
                return true;
            }
            IBaritoneProcess p = proc.get();
            logDirect("Class: " + p.getClass());
            logDirect("Priority: " + p.priority());
            logDirect("Temporary: " + p.isTemporary());
            logDirect("Display name: " + p.displayName());
            logDirect("Command: " + baritone.getPathingControlManager().mostRecentCommand());
            return true;
        }
        if (msg.equals("version")) {
            String version = ExampleBaritoneControl.class.getPackage().getImplementationVersion();
            if (version == null) {
                logDirect("No version detected. Either dev environment or broken install.");
            } else {
                logDirect("You are using Baritone v" + version);
            }
            return true;
        }
        if (msg.equals("repack") || msg.equals("rescan")) {
<<<<<<< HEAD
            ClientChunkProvider cli = (ClientChunkProvider) ctx.world().getChunkProvider();
            int playerChunkX = ctx.playerFeet().getX() >> 4;
            int playerChunkZ = ctx.playerFeet().getZ() >> 4;
            int count = 0;
            for (int x = playerChunkX - 40; x <= playerChunkX + 40; x++) {
                for (int z = playerChunkZ - 40; z <= playerChunkZ + 40; z++) {
                    Chunk chunk = cli.getChunk(x, z, null, false);
                    if (chunk != null) {
                        count++;
                        baritone.getWorldProvider().getCurrentWorld().getCachedWorld().queueForPacking(chunk);
                    }
                }
            }
            logDirect("Queued " + count + " chunks for repacking");
=======
            logDirect("Queued " + repack() + " chunks for repacking");
>>>>>>> a9ba05bf
            return true;
        }
        if (msg.startsWith("build")) {
            String file;
            BlockPos origin;
            try {
                String[] coords = msg.substring("build".length()).trim().split(" ");
                file = coords[0] + ".schematic";
                origin = new BlockPos(parseOrDefault(coords[1], ctx.playerFeet().x, 1), parseOrDefault(coords[2], ctx.playerFeet().y, 1), parseOrDefault(coords[3], ctx.playerFeet().z, 1));
            } catch (Exception ex) {
                file = msg.substring(5).trim() + ".schematic";
                origin = ctx.playerFeet();
            }
            logDirect("Loading '" + file + "' to build from origin " + origin);
            boolean success = baritone.getBuilderProcess().build(file, origin);
            logDirect(success ? "Loaded" : "Unable to load");
            return true;
        }
        if (msg.startsWith("schematica")) {
            baritone.getBuilderProcess().buildOpenSchematic();
            return true;
        }
        if (msg.equals("come")) {
            customGoalProcess.setGoalAndPath(new GoalBlock(new BlockPos(Helper.mc.getRenderViewEntity())));
            logDirect("Coming");
            return true;
        }
        if (msg.equals("axis") || msg.equals("highway")) {
            customGoalProcess.setGoalAndPath(new GoalAxis());
            return true;
        }
        if (msg.equals("cancel") || msg.equals("stop")) {
            pathingBehavior.cancelEverything();
            logDirect("ok canceled");
            return true;
        }
        if (msg.equals("forcecancel")) {
            pathingBehavior.cancelEverything();
            pathingBehavior.forceCancel();
            logDirect("ok force canceled");
            return true;
        }
        if (msg.equals("gc")) {
            System.gc();
            logDirect("Called System.gc();");
            return true;
        }
        if (msg.equals("invert")) {
            Goal goal = pathingBehavior.getGoal();
            BlockPos runAwayFrom;
            if (goal instanceof GoalXZ) {
                runAwayFrom = new BlockPos(((GoalXZ) goal).getX(), 0, ((GoalXZ) goal).getZ());
            } else if (goal instanceof GoalBlock) {
                runAwayFrom = ((GoalBlock) goal).getGoalPos();
            } else {
                logDirect("Goal must be GoalXZ or GoalBlock to invert");
                logDirect("Inverting goal of player feet");
                runAwayFrom = ctx.playerFeet();
            }
            customGoalProcess.setGoalAndPath(new GoalRunAway(1, runAwayFrom) {
                @Override
                public boolean isInGoal(int x, int y, int z) {
                    return false;
                }
            });
            return true;
        }
        if (msg.startsWith("cleararea")) {
            String suffix = msg.substring("cleararea".length());
            BlockPos corner1;
            BlockPos corner2;
            if (suffix.isEmpty()) {
                // clear the area from the current goal to here
                Goal goal = baritone.getPathingBehavior().getGoal();
                if (!(goal instanceof GoalBlock)) {
                    logDirect("Need to specify goal of opposite corner");
                    return true;
                }
                corner1 = ((GoalBlock) goal).getGoalPos();
                corner2 = ctx.playerFeet();
            } else {
                try {
                    String[] spl = suffix.split(" ");
                    corner1 = ctx.playerFeet();
                    corner2 = new BlockPos(Integer.parseInt(spl[0]), Integer.parseInt(spl[1]), Integer.parseInt(spl[2]));
                } catch (NumberFormatException | ArrayIndexOutOfBoundsException | NullPointerException ex) {
                    logDirect("unable to parse");
                    return true;
                }
            }
            baritone.getBuilderProcess().clearArea(corner1, corner2);
            return true;
        }
        if (msg.equals("resume")) {
            baritone.getBuilderProcess().resume();
            logDirect("resumed");
            return true;
        }
        if (msg.equals("pause")) {
            baritone.getBuilderProcess().pause();
            logDirect("paused");
            return true;
        }
        if (msg.equals("reset")) {
            for (Settings.Setting setting : BaritoneAPI.getSettings().allSettings) {
                setting.reset();
            }
            SettingsUtil.save(BaritoneAPI.getSettings());
            logDirect("Baritone settings reset");
            return true;
        }
        if (msg.equals("tunnel")) {
            customGoalProcess.setGoalAndPath(new GoalStrictDirection(ctx.playerFeet(), ctx.player().getHorizontalFacing()));
            logDirect("tunneling");
            return true;
        }
        if (msg.equals("render")) {
            BetterBlockPos pf = ctx.playerFeet();
            int dist = (Minecraft.getInstance().gameSettings.renderDistanceChunks + 1) * 16;
            Minecraft.getInstance().worldRenderer.markBlockRangeForRenderUpdate(pf.x - dist, pf.y - 256, pf.z - dist, pf.x + dist, pf.y + 256, pf.z + dist);
            logDirect("okay");
            return true;
        }
        if (msg.equals("farm")) {
            baritone.getFarmProcess().farm();
            logDirect("farming");
            return true;
        }
        if (msg.equals("chests")) {
            for (Map.Entry<BlockPos, IRememberedInventory> entry : baritone.getWorldProvider().getCurrentWorld().getContainerMemory().getRememberedInventories().entrySet()) {
                logDirect(entry.getKey() + "");
                log(entry.getValue().getContents());
            }
            return true;
        }
        if (msg.startsWith("followentities")) {
            baritone.getFollowProcess().follow(Entity.class::isInstance);
            logDirect("Following any entities");
            return true;
        }
        if (msg.startsWith("followplayers")) {
            baritone.getFollowProcess().follow(PlayerEntity.class::isInstance); // O P P A
            logDirect("Following any players");
            return true;
        }
        if (msg.startsWith("followentity")) {
            String name = msg.substring(12).trim();
            Optional<Entity> toFollow = Optional.empty();
            for (Entity entity : ctx.entities()) {
                String entityName = entity.getName().getFormattedText().trim().toLowerCase();
                if ((entityName.contains(name) || name.contains(entityName)) && !(entity instanceof ItemEntity || entity instanceof PlayerEntity)) { // We dont want it following players while `#follow` exists.
                    toFollow = Optional.of(entity);
                }
            }
            if (!toFollow.isPresent()) {
                logDirect("Entity not found");
                return true;
            }
            Entity effectivelyFinal = toFollow.get();
            baritone.getFollowProcess().follow(effectivelyFinal::equals);
            logDirect("Following entity " + toFollow.get());
            return true;
        }
        if (msg.startsWith("follow")) {
            String name = msg.substring(6).trim();
            Optional<Entity> toFollow = Optional.empty();
            if (name.length() == 0) {
                toFollow = ctx.getSelectedEntity();
            } else {
                for (PlayerEntity pl : ctx.world().getPlayers()) {
                    String theirName = pl.getName().getString().trim().toLowerCase();
                    if (!theirName.equals(ctx.player().getName().getString().trim().toLowerCase()) && (theirName.contains(name) || name.contains(theirName))) { // don't follow ourselves lol
                        toFollow = Optional.of(pl);
                    }
                }
            }
            if (!toFollow.isPresent()) {
                logDirect("Not found");
                return true;
            }
            Entity effectivelyFinal = toFollow.get();
            baritone.getFollowProcess().follow(effectivelyFinal::equals);
            logDirect("Following " + toFollow.get());
            return true;
        }
        if (msg.startsWith("explorefilter")) {
            // explorefilter blah.json
            // means that entries in blah.json are already explored
            // explorefilter blah.json invert
            // means that entries in blah.json are NOT already explored
            String path = msg.substring("explorefilter".length()).trim();
            String[] parts = path.split(" ");
            Path path1 = Minecraft.getInstance().gameDir.toPath().resolve(parts[0]);
            boolean invert = parts.length > 1;
            try {
                baritone.getExploreProcess().applyJsonFilter(path1, invert);
                logDirect("Loaded filter. Inverted: " + invert);
                if (invert) {
                    logDirect("Chunks on this list will be treated as possibly unexplored, all others will be treated as certainly explored");
                } else {
                    logDirect("Chunks on this list will be treated as certainly explored, all others will be treated as possibly unexplored");
                }
            } catch (Exception e) {
                e.printStackTrace();
                logDirect("Unable to load " + path1);
            }
            return true;
        }
        if (msg.equals("reloadall")) {
            baritone.getWorldProvider().getCurrentWorld().getCachedWorld().reloadAllFromDisk();
            logDirect("ok");
            return true;
        }
        if (msg.equals("saveall")) {
            baritone.getWorldProvider().getCurrentWorld().getCachedWorld().save();
            logDirect("ok");
            return true;
        }
        if (msg.startsWith("explore")) {
            String rest = msg.substring("explore".length()).trim();
            int centerX;
            int centerZ;
            try {
                centerX = Integer.parseInt(rest.split(" ")[0]);
                centerZ = Integer.parseInt(rest.split(" ")[1]);
            } catch (Exception ex) {
                centerX = ctx.playerFeet().x;
                centerZ = ctx.playerFeet().z;
            }
            baritone.getExploreProcess().explore(centerX, centerZ);
            logDirect("Exploring from " + centerX + "," + centerZ);
            return true;
        }
        if (msg.equals("blacklist")) {
            IGetToBlockProcess proc = baritone.getGetToBlockProcess();
            if (!proc.isActive()) {
                logDirect("GetToBlockProcess is not currently active");
                return true;
            }
            if (proc.blacklistClosest()) {
                logDirect("Blacklisted closest instances");
            } else {
                logDirect("No known locations, unable to blacklist");
            }
            return true;
        }
        if (msg.startsWith("find")) {
            repack();
            String blockType = msg.substring(4).trim();
            ArrayList<BlockPos> locs = baritone.getWorldProvider().getCurrentWorld().getCachedWorld().getLocationsOf(blockType, 1, ctx.playerFeet().getX(), ctx.playerFeet().getZ(), 4);
            logDirect("Have " + locs.size() + " locations");
            for (BlockPos pos : locs) {
                Block actually = ctx.world().getBlockState(pos).getBlock();
                if (!BlockUtils.blockToString(actually).equalsIgnoreCase(blockType)) {
                    logDebug("Was looking for " + blockType + " but actually found " + actually + " " + BlockUtils.blockToString(actually));
                }
            }
            return true;
        }
        if (msg.startsWith("mine")) {
            repack();
            String[] blockTypes = msg.substring(4).trim().split(" ");
            try {
                int quantity = Integer.parseInt(blockTypes[1]);
                Block block = BlockUtils.stringToBlockRequired(blockTypes[0]);
                baritone.getMineProcess().mine(quantity, block);
                logDirect("Will mine " + quantity + " " + blockTypes[0]);
                return true;
            } catch (NumberFormatException | ArrayIndexOutOfBoundsException | NullPointerException ex) {}
            for (String s : blockTypes) {
                if (BlockUtils.stringToBlockNullable(s) == null) {
                    logDirect(s + " isn't a valid block name");
                    return true;
                }

            }
            baritone.getMineProcess().mineByName(0, blockTypes);
            logDirect("Started mining blocks of type " + Arrays.toString(blockTypes));
            return true;
        }
        if (msg.equals("click")) {
            baritone.openClick();
            logDirect("aight dude");
            return true;
        }
        if (msg.startsWith("thisway") || msg.startsWith("forward")) {
            try {
                Goal goal = GoalXZ.fromDirection(ctx.playerFeetAsVec(), ctx.player().rotationYaw, Double.parseDouble(msg.substring(7).trim()));
                customGoalProcess.setGoal(goal);
                logDirect("Goal: " + goal);
            } catch (NumberFormatException ex) {
                logDirect("Error unable to parse '" + msg.substring(7).trim() + "' to a double.");
            }
            return true;
        }
        if (msg.startsWith("list") || msg.startsWith("get ") || msg.startsWith("show")) {
            String waypointType = msg.substring(4).trim();
            if (waypointType.endsWith("s")) {
                // for example, "show deaths"
                waypointType = waypointType.substring(0, waypointType.length() - 1);
            }
            IWaypoint.Tag tag = IWaypoint.Tag.fromString(waypointType);
            if (tag == null) {
                logDirect("Not a valid tag. Tags are: " + Arrays.asList(IWaypoint.Tag.values()).toString().toLowerCase());
                return true;
            }
            Set<IWaypoint> waypoints = baritone.getWorldProvider().getCurrentWorld().getWaypoints().getByTag(tag);
            // might as well show them from oldest to newest
            List<IWaypoint> sorted = new ArrayList<>(waypoints);
            sorted.sort(Comparator.comparingLong(IWaypoint::getCreationTimestamp));
            logDirect("Waypoints under tag " + tag + ":");
            for (IWaypoint waypoint : sorted) {
                logDirect(waypoint.toString());
            }
            return true;
        }
        if (msg.startsWith("save")) {
            String name = msg.substring(4).trim();
            BlockPos pos = ctx.playerFeet();
            if (name.contains(" ")) {
                logDirect("Name contains a space, assuming it's in the format 'save waypointName X Y Z'");
                String[] parts = name.split(" ");
                if (parts.length != 4) {
                    logDirect("Unable to parse, expected four things");
                    return true;
                }
                try {
                    pos = new BlockPos(Integer.parseInt(parts[1]), Integer.parseInt(parts[2]), Integer.parseInt(parts[3]));
                } catch (NumberFormatException ex) {
                    logDirect("Unable to parse coordinate integers");
                    return true;
                }
                name = parts[0];
            }
            baritone.getWorldProvider().getCurrentWorld().getWaypoints().addWaypoint(new Waypoint(name, IWaypoint.Tag.USER, pos));
            logDirect("Saved user defined position " + pos + " under name '" + name + "'. Say 'goto " + name + "' to set goal, say 'list user' to list custom waypoints.");
            return true;
        }
        if (msg.startsWith("delete")) {
            String name = msg.substring(6).trim();
            IWaypoint waypoint = baritone.getWorldProvider().getCurrentWorld().getWaypoints().getAllWaypoints().stream().filter(w -> w.getTag() == IWaypoint.Tag.USER && w.getName().equalsIgnoreCase(name)).findFirst().orElse(null);
            if (waypoint == null) {
                logDirect("No user defined position under the name '" + name + "' found.");
                return true;
            }
            baritone.getWorldProvider().getCurrentWorld().getWaypoints().removeWaypoint(waypoint);
            logDirect("Deleted user defined position under name '" + name + "'.");
            return true;
        }
        if (msg.startsWith("goto")) {
            repack();
            String waypointType = msg.substring(4).trim();
            if (waypointType.endsWith("s") && IWaypoint.Tag.fromString(waypointType.substring(0, waypointType.length() - 1)) != null) {
                // for example, "show deaths"
                waypointType = waypointType.substring(0, waypointType.length() - 1);
            }
            IWaypoint.Tag tag = IWaypoint.Tag.fromString(waypointType);
            IWaypoint waypoint;
            if (tag == null) {
                String mining = waypointType;
                Block block = BlockUtils.stringToBlockNullable(mining);
                //logDirect("Not a valid tag. Tags are: " + Arrays.asList(Waypoint.Tag.values()).toString().toLowerCase());
                if (block == null) {
                    waypoint = baritone.getWorldProvider().getCurrentWorld().getWaypoints().getAllWaypoints().stream().filter(w -> w.getName().equalsIgnoreCase(mining)).max(Comparator.comparingLong(IWaypoint::getCreationTimestamp)).orElse(null);
                    if (waypoint == null) {
                        Goal goal = parseGoal(waypointType.split(" "));
                        if (goal != null) {
                            logDirect("Going to " + goal);
                            customGoalProcess.setGoalAndPath(goal);
                        }
                        return true;
                    }
                } else {
                    baritone.getGetToBlockProcess().getToBlock(block);
                    return true;
                }
            } else {
                waypoint = baritone.getWorldProvider().getCurrentWorld().getWaypoints().getMostRecentByTag(tag);
                if (waypoint == null) {
                    logDirect("None saved for tag " + tag);
                    return true;
                }
            }
            Goal goal = waypoint.getTag() == IWaypoint.Tag.BED ? new GoalGetToBlock(waypoint.getLocation()) : new GoalBlock(waypoint.getLocation());
            customGoalProcess.setGoalAndPath(goal);
            return true;
        }
        if (msg.equals("spawn") || msg.equals("bed")) {
            IWaypoint waypoint = baritone.getWorldProvider().getCurrentWorld().getWaypoints().getMostRecentByTag(IWaypoint.Tag.BED);
            if (waypoint == null) {
                BlockPos spawnPoint = ctx.player().getBedLocation();
                // for some reason the default spawnpoint is underground sometimes
                Goal goal = new GoalXZ(spawnPoint.getX(), spawnPoint.getZ());
                logDirect("spawn not saved, defaulting to world spawn. set goal to " + goal);
                customGoalProcess.setGoalAndPath(goal);
            } else {
                Goal goal = new GoalGetToBlock(waypoint.getLocation());
                customGoalProcess.setGoalAndPath(goal);
                logDirect("Set goal to most recent bed " + goal);
            }
            return true;
        }
        if (msg.equals("sethome")) {
            baritone.getWorldProvider().getCurrentWorld().getWaypoints().addWaypoint(new Waypoint("", IWaypoint.Tag.HOME, ctx.playerFeet()));
            logDirect("Saved. Say home to set goal.");
            return true;
        }
        if (msg.equals("home")) {
            IWaypoint waypoint = baritone.getWorldProvider().getCurrentWorld().getWaypoints().getMostRecentByTag(IWaypoint.Tag.HOME);
            if (waypoint == null) {
                logDirect("home not saved");
            } else {
                Goal goal = new GoalBlock(waypoint.getLocation());
                customGoalProcess.setGoalAndPath(goal);
                logDirect("Going to saved home " + goal);
            }
            return true;
        }
        if (msg.equals("damn")) {
            logDirect("daniel");
        }
        return false;
    }

    private int repack() {
        ChunkProviderClient cli = (ChunkProviderClient) ctx.world().getChunkProvider();
        int playerChunkX = ctx.playerFeet().getX() >> 4;
        int playerChunkZ = ctx.playerFeet().getZ() >> 4;
        int count = 0;
        for (int x = playerChunkX - 40; x <= playerChunkX + 40; x++) {
            for (int z = playerChunkZ - 40; z <= playerChunkZ + 40; z++) {
                Chunk chunk = cli.getChunk(x, z, false, false);
                if (chunk != null) {
                    count++;
                    baritone.getWorldProvider().getCurrentWorld().getCachedWorld().queueForPacking(chunk);
                }
            }
        }
        return count;
    }

    private int parseOrDefault(String str, int i, double dimensionFactor) {
        return str.equals("~") ? i : str.startsWith("~") ? (int) (Integer.parseInt(str.substring(1)) * dimensionFactor) + i : (int) (Integer.parseInt(str) * dimensionFactor);
    }

    private void log(List<ItemStack> stacks) {
        for (ItemStack stack : stacks) {
            if (!stack.isEmpty()) {
                logDirect(stack.getCount() + "x " + stack.getDisplayName() + "@" + stack.getDamage());
            }
        }
    }

    private Goal parseGoal(String[] params) {
        Goal goal;
        try {
            BetterBlockPos playerFeet = ctx.playerFeet();

            int length = params.length - 1; // length has to be smaller when a dimension parameter is added
            if (params.length < 1 || (isCreatable(params[params.length - 1]) || params[params.length - 1].startsWith("~"))) {
                length = params.length;
            }
            switch (length) {
                case 0:
                    goal = new GoalBlock(playerFeet);
                    break;
                case 1:
                    goal = new GoalYLevel(parseOrDefault(params[0], playerFeet.y, 1));
                    break;
                case 2:
                    goal = new GoalXZ(parseOrDefault(params[0], playerFeet.x, calculateDimensionFactor(params[params.length - 1])), parseOrDefault(params[1], playerFeet.z, calculateDimensionFactor(params[params.length - 1])));
                    break;
                case 3:
                    goal = new GoalBlock(new BlockPos(parseOrDefault(params[0], playerFeet.x, calculateDimensionFactor(params[params.length - 1])), parseOrDefault(params[1], playerFeet.y, 1), parseOrDefault(params[2], playerFeet.z, calculateDimensionFactor(params[params.length - 1]))));
                    break;
                default:
                    logDirect("unable to understand lol");
                    return null;
            }
        } catch (NumberFormatException ex) {
            logDirect("unable to parse integer " + ex);
            return null;
        }
        return goal;
    }


    private double calculateDimensionFactor(String to) {
        return Math.pow(8, ctx.world().dimension.getType().getId() - getDimensionByName(to.toLowerCase()).getId());
    }

    private DimensionType getDimensionByName(String name) {
        if ("the_end".contains(name)) {
            return DimensionType.THE_END;
        }
        if ("the_overworld".contains(name) || "surface".contains(name)) {
            return DimensionType.OVERWORLD;
        }
        if ("the_nether".contains(name) || "hell".contains(name)) {
            return DimensionType.THE_NETHER;
        }
        return ctx.world().dimension.getType();
    }

}<|MERGE_RESOLUTION|>--- conflicted
+++ resolved
@@ -222,24 +222,7 @@
             return true;
         }
         if (msg.equals("repack") || msg.equals("rescan")) {
-<<<<<<< HEAD
-            ClientChunkProvider cli = (ClientChunkProvider) ctx.world().getChunkProvider();
-            int playerChunkX = ctx.playerFeet().getX() >> 4;
-            int playerChunkZ = ctx.playerFeet().getZ() >> 4;
-            int count = 0;
-            for (int x = playerChunkX - 40; x <= playerChunkX + 40; x++) {
-                for (int z = playerChunkZ - 40; z <= playerChunkZ + 40; z++) {
-                    Chunk chunk = cli.getChunk(x, z, null, false);
-                    if (chunk != null) {
-                        count++;
-                        baritone.getWorldProvider().getCurrentWorld().getCachedWorld().queueForPacking(chunk);
-                    }
-                }
-            }
-            logDirect("Queued " + count + " chunks for repacking");
-=======
             logDirect("Queued " + repack() + " chunks for repacking");
->>>>>>> a9ba05bf
             return true;
         }
         if (msg.startsWith("build")) {
@@ -665,13 +648,13 @@
     }
 
     private int repack() {
-        ChunkProviderClient cli = (ChunkProviderClient) ctx.world().getChunkProvider();
+        ClientChunkProvider cli = (ClientChunkProvider) ctx.world().getChunkProvider();
         int playerChunkX = ctx.playerFeet().getX() >> 4;
         int playerChunkZ = ctx.playerFeet().getZ() >> 4;
         int count = 0;
         for (int x = playerChunkX - 40; x <= playerChunkX + 40; x++) {
             for (int z = playerChunkZ - 40; z <= playerChunkZ + 40; z++) {
-                Chunk chunk = cli.getChunk(x, z, false, false);
+                Chunk chunk = cli.getChunk(x, z, null, false);
                 if (chunk != null) {
                     count++;
                     baritone.getWorldProvider().getCurrentWorld().getCachedWorld().queueForPacking(chunk);
