--- conflicted
+++ resolved
@@ -93,12 +93,7 @@
 
                 targetRotation = new Rotation(toDest.getYaw(), 90.0F);
 
-<<<<<<< HEAD
-                RayTraceResult trace = ctx.objectMouseOver();
-                if (trace != null && trace.type == RayTraceResult.Type.BLOCK && (trace.getBlockPos().equals(dest) || trace.getBlockPos().equals(dest.down()))) {
-=======
                 if (ctx.isLookingAt(dest) || ctx.isLookingAt(dest.down())) {
->>>>>>> 54da0d24
                     state.setInput(Input.CLICK_RIGHT, true);
                 }
             }
