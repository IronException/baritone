--- conflicted
+++ resolved
@@ -134,13 +134,8 @@
         build("clear area", new AirSchematic(widthX, heightY, lengthZ), origin);
     }
 
-<<<<<<< HEAD
     private static ISchematic parse(CompoundNBT schematic) {
-        return new Schematic(schematic);
-=======
-    private static ISchematic parse(NBTTagCompound schematic) {
         return Baritone.settings().mapArtMode.value ? new MapArtSchematic(schematic) : new Schematic(schematic);
->>>>>>> a9ba05bf
     }
 
     @Override
