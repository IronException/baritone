/*
 * This file is part of Baritone.
 *
 * Baritone is free software: you can redistribute it and/or modify
 * it under the terms of the GNU General Public License as published by
 * the Free Software Foundation, either version 3 of the License, or
 * (at your option) any later version.
 *
 * Baritone is distributed in the hope that it will be useful,
 * but WITHOUT ANY WARRANTY; without even the implied warranty of
 * MERCHANTABILITY or FITNESS FOR A PARTICULAR PURPOSE.  See the
 * GNU General Public License for more details.
 *
 * You should have received a copy of the GNU General Public License
 * along with Baritone.  If not, see <https://www.gnu.org/licenses/>.
 */

package baritone.utils;

import baritone.Baritone;
import baritone.cache.CachedRegion;
import baritone.cache.WorldData;
import baritone.cache.WorldProvider;
import net.minecraft.block.Block;
import net.minecraft.block.BlockLiquid;
import net.minecraft.block.state.IBlockState;
import net.minecraft.init.Blocks;
import net.minecraft.util.math.BlockPos;
import net.minecraft.world.chunk.Chunk;

/**
 * Wraps get for chuck caching capability
 *
 * @author leijurv
 */
public class BlockStateInterface implements Helper {

    public static int numBlockStateLookups = 0;
    public static int numTimesChunkSucceeded = 0;
    private static Chunk prev = null;
    private static CachedRegion prevCached = null;

<<<<<<< HEAD
    public static IBlockState get(BlockPos pos) { // wrappers for chunk caching capability
        numBlockStateLookups++;
=======
    private static IBlockState AIR = Blocks.AIR.getDefaultState();
    public static final Block waterFlowing = Blocks.FLOWING_WATER;
    public static final Block waterStill = Blocks.WATER;
    public static final Block lavaFlowing = Blocks.FLOWING_LAVA;
    public static final Block lavaStill = Blocks.LAVA;

    public static IBlockState get(BlockPos pos) {
        return get(pos.getX(), pos.getY(), pos.getZ());
    }

    public static IBlockState get(int x, int y, int z) {

>>>>>>> ff2714b1
        // Invalid vertical position
        if (y < 0 || y >= 256) {
            return AIR;
        }

        if (!Baritone.settings().pathThroughCachedOnly.get()) {
            Chunk cached = prev;
            // there's great cache locality in block state lookups
            // generally it's within each movement
            // if it's the same chunk as last time
            // we can just skip the mc.world.getChunk lookup
            // which is a Long2ObjectOpenHashMap.get
<<<<<<< HEAD
            if (cached != null && cached.x == pos.getX() >> 4 && cached.z == pos.getZ() >> 4) {
                numTimesChunkSucceeded++;
                return cached.getBlockState(pos);
=======
            if (cached != null && cached.x == x >> 4 && cached.z == z >> 4) {
                return cached.getBlockState(x, y, z);
>>>>>>> ff2714b1
            }
            Chunk chunk = mc.world.getChunk(x >> 4, z >> 4);
            if (chunk.isLoaded()) {
                prev = chunk;
                return chunk.getBlockState(x, y, z);
            }
        }
        // same idea here, skip the Long2ObjectOpenHashMap.get if at all possible
        // except here, it's 512x512 tiles instead of 16x16, so even better repetition
        CachedRegion cached = prevCached;
        if (cached == null || cached.getX() != x >> 9 || cached.getZ() != z >> 9) {
            WorldData world = WorldProvider.INSTANCE.getCurrentWorld();
            if (world == null) {
                return AIR;
            }
            CachedRegion region = world.cache.getRegion(x >> 9, z >> 9);
            if (region == null) {
                return AIR;
            }
            prevCached = region;
            cached = region;
        }
        IBlockState type = cached.getBlock(x & 511, y, z & 511);
        if (type == null) {
            return AIR;
        }
        return type;
    }

    public static void clearCachedChunk() {
        prev = null;
        prevCached = null;
    }

    public static Block getBlock(BlockPos pos) {
        return get(pos).getBlock();
    }


    /**
     * Returns whether or not the specified block is
     * water, regardless of whether or not it is flowing.
     *
     * @param b The block
     * @return Whether or not the block is water
     */
    public static boolean isWater(Block b) {
        return b == waterFlowing || b == waterStill;
    }

    /**
     * Returns whether or not the block at the specified pos is
     * water, regardless of whether or not it is flowing.
     *
     * @param bp The block pos
     * @return Whether or not the block is water
     */
    public static boolean isWater(BlockPos bp) {
        return isWater(BlockStateInterface.getBlock(bp));
    }

    public static boolean isLava(Block b) {
        return b == lavaFlowing || b == lavaStill;
    }

    /**
     * Returns whether or not the specified pos has a liquid
     *
     * @param p The pos
     * @return Whether or not the block is a liquid
     */
    public static boolean isLiquid(BlockPos p) {
        return BlockStateInterface.getBlock(p) instanceof BlockLiquid;
    }

    public static boolean isFlowing(IBlockState state) {
        // Will be IFluidState in 1.13
        return state.getBlock() instanceof BlockLiquid
                && state.getPropertyKeys().contains(BlockLiquid.LEVEL)
                && state.getValue(BlockLiquid.LEVEL) != 0;
    }
}<|MERGE_RESOLUTION|>--- conflicted
+++ resolved
@@ -40,10 +40,6 @@
     private static Chunk prev = null;
     private static CachedRegion prevCached = null;
 
-<<<<<<< HEAD
-    public static IBlockState get(BlockPos pos) { // wrappers for chunk caching capability
-        numBlockStateLookups++;
-=======
     private static IBlockState AIR = Blocks.AIR.getDefaultState();
     public static final Block waterFlowing = Blocks.FLOWING_WATER;
     public static final Block waterStill = Blocks.WATER;
@@ -55,8 +51,7 @@
     }
 
     public static IBlockState get(int x, int y, int z) {
-
->>>>>>> ff2714b1
+        numBlockStateLookups++;
         // Invalid vertical position
         if (y < 0 || y >= 256) {
             return AIR;
@@ -69,14 +64,9 @@
             // if it's the same chunk as last time
             // we can just skip the mc.world.getChunk lookup
             // which is a Long2ObjectOpenHashMap.get
-<<<<<<< HEAD
-            if (cached != null && cached.x == pos.getX() >> 4 && cached.z == pos.getZ() >> 4) {
+            if (cached != null && cached.x == x >> 4 && cached.z == z >> 4) {
                 numTimesChunkSucceeded++;
-                return cached.getBlockState(pos);
-=======
-            if (cached != null && cached.x == x >> 4 && cached.z == z >> 4) {
                 return cached.getBlockState(x, y, z);
->>>>>>> ff2714b1
             }
             Chunk chunk = mc.world.getChunk(x >> 4, z >> 4);
             if (chunk.isLoaded()) {
