/*
 * This file is part of Baritone.
 *
 * Baritone is free software: you can redistribute it and/or modify
 * it under the terms of the GNU Lesser General Public License as published by
 * the Free Software Foundation, either version 3 of the License, or
 * (at your option) any later version.
 *
 * Baritone is distributed in the hope that it will be useful,
 * but WITHOUT ANY WARRANTY; without even the implied warranty of
 * MERCHANTABILITY or FITNESS FOR A PARTICULAR PURPOSE.  See the
 * GNU Lesser General Public License for more details.
 *
 * You should have received a copy of the GNU Lesser General Public License
 * along with Baritone.  If not, see <https://www.gnu.org/licenses/>.
 */

package baritone.pathing.calc;

import baritone.Baritone;
import baritone.api.pathing.calc.IPath;
import baritone.api.pathing.goals.Goal;
import baritone.api.pathing.movement.ActionCosts;
import baritone.api.utils.BetterBlockPos;
import baritone.pathing.calc.openset.BinaryHeapOpenSet;
import baritone.pathing.movement.CalculationContext;
import baritone.pathing.movement.Moves;
import baritone.utils.BlockStateInterface;
import baritone.utils.Helper;
import baritone.utils.pathing.BetterWorldBorder;
import baritone.utils.pathing.Favoring;
import baritone.utils.pathing.MutableMoveResult;

<<<<<<< HEAD
import java.util.*;

=======
import java.util.Optional;
>>>>>>> a5b98857

/**
 * The actual A* pathfinding
 *
 * @author leijurv
 */
public final class AStarPathFinder extends AbstractNodeCostSearch implements Helper {

    private final Favoring favoring;
    private final CalculationContext calcContext;

    public AStarPathFinder(int startX, int startY, int startZ, Goal goal, Favoring favoring, CalculationContext context) {
        super(startX, startY, startZ, goal, context);
        this.favoring = favoring;
        this.calcContext = context;
    }

    @Override
    protected Optional<IPath> calculate0(long primaryTimeout, long failureTimeout) {
        startNode = getNodeAtPosition(startX, startY, startZ, BetterBlockPos.longHash(startX, startY, startZ));
        startNode.cost = 0;
        startNode.combinedCost = startNode.estimatedCostToGoal;
        BinaryHeapOpenSet openSet = new BinaryHeapOpenSet();
        openSet.insert(startNode);
        bestSoFar = new PathNode[COEFFICIENTS.length];//keep track of the best node by the metric of (estimatedCostToGoal + cost / COEFFICIENTS[i])
        double[] bestHeuristicSoFar = new double[COEFFICIENTS.length];
        for (int i = 0; i < bestHeuristicSoFar.length; i++) {
            bestHeuristicSoFar[i] = startNode.estimatedCostToGoal;
            bestSoFar[i] = startNode;
        }
        MutableMoveResult res = new MutableMoveResult();
        Favoring favored = favoring;
        BetterWorldBorder worldBorder = new BetterWorldBorder(calcContext.world.getWorldBorder());
        long startTime = System.currentTimeMillis();
        boolean slowPath = Baritone.settings().slowPath.get();
        if (slowPath) {
            logDebug("slowPath is on, path timeout will be " + Baritone.settings().slowPathTimeoutMS.<Long>get() + "ms instead of " + primaryTimeout + "ms");
        }
        long primaryTimeoutTime = startTime + (slowPath ? Baritone.settings().slowPathTimeoutMS.<Long>get() : primaryTimeout);
        long failureTimeoutTime = startTime + (slowPath ? Baritone.settings().slowPathTimeoutMS.<Long>get() : failureTimeout);
        boolean failing = true;
        int numNodes = 0;
        int numMovementsConsidered = 0;
        int numEmptyChunk = 0;
        boolean favoring = !favored.isEmpty();
        int timeCheckInterval = 1 << 6;
        int pathingMaxChunkBorderFetch = Baritone.settings().pathingMaxChunkBorderFetch.get(); // grab all settings beforehand so that changing settings during pathing doesn't cause a crash or unpredictable behavior
        boolean minimumImprovementRepropagation = Baritone.settings().minimumImprovementRepropagation.get();

        long[] timeConsumed = new long[Moves.values().length];
        int[] count = new int[Moves.values().length];
        int[] stateLookup = new int[Moves.values().length];
        long[] posCreation = new long[Moves.values().length];
        long heapRemove = 0;
        int heapRemoveCount = 0;
        long heapAdd = 0;
        int heapAddCount = 0;
        long heapUpdate = 0;
        int heapUpdateCount = 0;

        long chunk = 0;
        int chunkCount = 0;

        long goalCheck = 0;
        int goalCheckCount = 0;

        long getNode = 0;
        int getNodeCount = 0;
        int startVal = BlockStateInterface.numTimesChunkSucceeded;
        int startVal2 = BlockStateInterface.numBlockStateLookups;
        long startVal3 = BetterBlockPos.numCreated;

        while (!openSet.isEmpty() && numEmptyChunk < pathingMaxChunkBorderFetch && !cancelRequested) {
            if ((numNodes & (timeCheckInterval - 1)) == 0) { // only call this once every 64 nodes (about half a millisecond)
                long now = System.currentTimeMillis(); // since nanoTime is slow on windows (takes many microseconds)
                if (now - failureTimeoutTime >= 0 || (!failing && now - primaryTimeoutTime >= 0)) {
                    break;
                }
            }
            if (slowPath) {
                try {
                    Thread.sleep(Baritone.settings().slowPathTimeDelayMS.<Long>get());
                } catch (InterruptedException ex) {
                }
            }
            long before = System.nanoTime();
            PathNode currentNode = openSet.removeLowest();
<<<<<<< HEAD
            long t = System.nanoTime();
            heapRemove += t - before;
            heapRemoveCount++;
            currentNode.isOpen = false;
=======
>>>>>>> a5b98857
            mostRecentConsidered = currentNode;
            numNodes++;
            if (goal.isInGoal(currentNode.x, currentNode.y, currentNode.z)) {
                logDebug("Took " + (System.currentTimeMillis() - startTime) + "ms, " + numMovementsConsidered + " movements considered");
                return Optional.of(new Path(startNode, currentNode, numNodes, goal, calcContext));
            }
            goalCheck += System.nanoTime() - t;
            goalCheckCount++;
            for (Moves moves : Moves.values()) {
                long s = System.nanoTime();
                int newX = currentNode.x + moves.xOffset;
                int newZ = currentNode.z + moves.zOffset;
                if ((newX >> 4 != currentNode.x >> 4 || newZ >> 4 != currentNode.z >> 4) && !calcContext.isLoaded(newX, newZ)) {
                    // only need to check if the destination is a loaded chunk if it's in a different chunk than the start of the movement
                    if (!moves.dynamicXZ) { // only increment the counter if the movement would have gone out of bounds guaranteed
                        numEmptyChunk++;
                    }
                    long costStart = System.nanoTime();
                    chunk += costStart - s;
                    chunkCount++;
                    continue;
                }
                if (!moves.dynamicXZ && !worldBorder.entirelyContains(newX, newZ)) {
                    continue;
                }
                if (currentNode.y + moves.yOffset > 256 || currentNode.y + moves.yOffset < 0) {
                    continue;
                }
                long costStart = System.nanoTime();
                chunk += costStart - s;
                chunkCount++;
                // TODO cache cost
                int numLookupsBefore = BlockStateInterface.numBlockStateLookups;
                long numCreatedBefore = BetterBlockPos.numCreated;
                res.reset();
                moves.apply(calcContext, currentNode.x, currentNode.y, currentNode.z, res);
                long costEnd = System.nanoTime();
                stateLookup[moves.ordinal()] += BlockStateInterface.numBlockStateLookups - numLookupsBefore;
                posCreation[moves.ordinal()] += BetterBlockPos.numCreated - numCreatedBefore;
                timeConsumed[moves.ordinal()] += costEnd - costStart;
                count[moves.ordinal()]++;
                numMovementsConsidered++;
                double actionCost = res.cost;
                if (actionCost >= ActionCosts.COST_INF) {
                    continue;
                }
                if (actionCost <= 0 || Double.isNaN(actionCost)) {
                    throw new IllegalStateException(moves + " calculated implausible cost " + actionCost);
                }
                // check destination after verifying it's not COST_INF -- some movements return a static IMPOSSIBLE object with COST_INF and destination being 0,0,0 to avoid allocating a new result for every failed calculation
                if (moves.dynamicXZ && !worldBorder.entirelyContains(res.x, res.z)) { // see issue #218
                    continue;
                }
                if (!moves.dynamicXZ && (res.x != newX || res.z != newZ)) {
                    throw new IllegalStateException(moves + " " + res.x + " " + newX + " " + res.z + " " + newZ);
                }
                if (!moves.dynamicY && res.y != currentNode.y + moves.yOffset) {
                    throw new IllegalStateException(moves + " " + res.y + " " + (currentNode.y + moves.yOffset));
                }
                long hashCode = BetterBlockPos.longHash(res.x, res.y, res.z);
                if (favoring) {
                    // see issue #18
                    actionCost *= favored.calculate(hashCode);
                }
                long st = System.nanoTime();
                PathNode neighbor = getNodeAtPosition(res.x, res.y, res.z, hashCode);
                getNode += System.nanoTime() - st;
                getNodeCount++;
                double tentativeCost = currentNode.cost + actionCost;
                if (tentativeCost < neighbor.cost) {
                    double improvementBy = neighbor.cost - tentativeCost;
                    // there are floating point errors caused by random combinations of traverse and diagonal over a flat area
                    // that means that sometimes there's a cost improvement of like 10 ^ -16
                    // it's not worth the time to update the costs, decrease-key the heap, potentially repropagate, etc
                    if (improvementBy < 0.01 && minimumImprovementRepropagation) {
                        // who cares about a hundredth of a tick? that's half a millisecond for crying out loud!
                        continue;
                    }
                    neighbor.previous = currentNode;
                    neighbor.cost = tentativeCost;
                    neighbor.combinedCost = tentativeCost + neighbor.estimatedCostToGoal;
<<<<<<< HEAD
                    if (neighbor.isOpen) {
                        long bef = System.nanoTime();
=======
                    if (neighbor.isOpen()) {
>>>>>>> a5b98857
                        openSet.update(neighbor);
                        heapUpdate += System.nanoTime() - bef;
                        heapUpdateCount++;
                    } else {
<<<<<<< HEAD
                        long bef = System.nanoTime();
=======
>>>>>>> a5b98857
                        openSet.insert(neighbor);//dont double count, dont insert into open set if it's already there
                        heapAdd += System.nanoTime() - bef;
                        heapAddCount++;
                        neighbor.isOpen = true;
                    }
                    for (int i = 0; i < bestSoFar.length; i++) {
                        double heuristic = neighbor.estimatedCostToGoal + neighbor.cost / COEFFICIENTS[i];
                        if (heuristic < bestHeuristicSoFar[i]) {
                            if (bestHeuristicSoFar[i] - heuristic < 0.01 && minimumImprovementRepropagation) {
                                continue;
                            }
                            bestHeuristicSoFar[i] = heuristic;
                            bestSoFar[i] = neighbor;
                            if (getDistFromStartSq(neighbor) > MIN_DIST_PATH * MIN_DIST_PATH) {
                                failing = false;
                            }
                        }
                    }
                }
            }
        }
        int numBlockState = BlockStateInterface.numBlockStateLookups - startVal2;
        int numSucc = BlockStateInterface.numTimesChunkSucceeded - startVal;
        long numSuccc = BetterBlockPos.numCreated - startVal3;

        long totalAccountedTimeMS = 0;
        totalAccountedTimeMS += heapRemove / 1000000;
        totalAccountedTimeMS += heapAdd / 1000000;
        totalAccountedTimeMS += heapUpdate / 1000000;
        totalAccountedTimeMS += chunk / 1000000;
        totalAccountedTimeMS += getNode / 1000000;
        totalAccountedTimeMS += goalCheck / 1000000;
        System.out.println("Out of " + numBlockState + " block state lookups, " + numSucc + " were in the same chunk as the previous and could be cached");
        System.out.println("Instantiated " + numSuccc + " BetterBlockPos objects");
        System.out.println("Remove " + (heapRemove / heapRemoveCount) + " " + heapRemove / 1000000 + "ms " + heapRemoveCount);
        System.out.println("Add " + (heapAdd / heapAddCount) + " " + heapAdd / 1000000 + "ms " + heapAddCount);
        System.out.println("Update " + (heapUpdate / heapUpdateCount) + " " + heapUpdate / 1000000 + "ms " + heapUpdateCount);
        System.out.println("Chunk " + (chunk / chunkCount) + " " + chunk / 1000000 + "ms " + chunkCount);
        System.out.println("GetNode " + (getNode / getNodeCount) + " " + getNode / 1000000 + "ms " + getNodeCount);
        System.out.println("GoalCheck " + (goalCheck / goalCheckCount) + " " + goalCheck / 1000000 + "ms " + goalCheckCount);
        ArrayList<Moves> moves = new ArrayList<>(Arrays.asList(Moves.values()));
        moves.sort(Comparator.comparingLong(k -> timeConsumed[k.ordinal()] / count[k.ordinal()]));
        for (Moves move : moves) {
            int num = count[move.ordinal()];
            long nanoTime = timeConsumed[move.ordinal()];
            totalAccountedTimeMS += nanoTime / 1000000;
            System.out.println(nanoTime / num + " " + move + " " + nanoTime / 1000000 + "ms " + num);
            System.out.println(stateLookup[move.ordinal()] / num + " " + stateLookup[move.ordinal()]);
            System.out.println(posCreation[move.ordinal()] / num + " " + posCreation[move.ordinal()]);
        }
        System.out.println("Total accounted time: " + totalAccountedTimeMS);
        if (cancelRequested) {
            return Optional.empty();
        }
        System.out.println(numMovementsConsidered + " movements considered");
        System.out.println("Open set size: " + openSet.size());
        System.out.println("PathNode map size: " + mapSize());
        System.out.println((int) (numNodes * 1.0 / ((System.currentTimeMillis() - startTime) / 1000F)) + " nodes per second");
        double bestDist = 0;
        for (int i = 0; i < bestSoFar.length; i++) {
            if (bestSoFar[i] == null) {
                continue;
            }
            double dist = getDistFromStartSq(bestSoFar[i]);
            if (dist > bestDist) {
                bestDist = dist;
            }
            if (dist > MIN_DIST_PATH * MIN_DIST_PATH) { // square the comparison since distFromStartSq is squared
                logDebug("Took " + (System.currentTimeMillis() - startTime) + "ms, A* cost coefficient " + COEFFICIENTS[i] + ", " + numMovementsConsidered + " movements considered");
                if (COEFFICIENTS[i] >= 3) {
                    System.out.println("Warning: cost coefficient is greater than three! Probably means that");
                    System.out.println("the path I found is pretty terrible (like sneak-bridging for dozens of blocks)");
                    System.out.println("But I'm going to do it anyway, because yolo");
                }
                System.out.println("Path goes for " + Math.sqrt(dist) + " blocks");
                return Optional.of(new Path(startNode, bestSoFar[i], numNodes, goal, calcContext));
            }
        }
        logDebug("Even with a cost coefficient of " + COEFFICIENTS[COEFFICIENTS.length - 1] + ", I couldn't get more than " + Math.sqrt(bestDist) + " blocks");
        logDebug("No path found =(");
        return Optional.empty();
    }
}<|MERGE_RESOLUTION|>--- conflicted
+++ resolved
@@ -31,12 +31,10 @@
 import baritone.utils.pathing.Favoring;
 import baritone.utils.pathing.MutableMoveResult;
 
-<<<<<<< HEAD
-import java.util.*;
-
-=======
+import java.util.ArrayList;
+import java.util.Arrays;
+import java.util.Comparator;
 import java.util.Optional;
->>>>>>> a5b98857
 
 /**
  * The actual A* pathfinding
@@ -124,13 +122,9 @@
             }
             long before = System.nanoTime();
             PathNode currentNode = openSet.removeLowest();
-<<<<<<< HEAD
             long t = System.nanoTime();
             heapRemove += t - before;
             heapRemoveCount++;
-            currentNode.isOpen = false;
-=======
->>>>>>> a5b98857
             mostRecentConsidered = currentNode;
             numNodes++;
             if (goal.isInGoal(currentNode.x, currentNode.y, currentNode.z)) {
@@ -212,24 +206,16 @@
                     neighbor.previous = currentNode;
                     neighbor.cost = tentativeCost;
                     neighbor.combinedCost = tentativeCost + neighbor.estimatedCostToGoal;
-<<<<<<< HEAD
-                    if (neighbor.isOpen) {
+                    if (neighbor.isOpen()) {
                         long bef = System.nanoTime();
-=======
-                    if (neighbor.isOpen()) {
->>>>>>> a5b98857
                         openSet.update(neighbor);
                         heapUpdate += System.nanoTime() - bef;
                         heapUpdateCount++;
                     } else {
-<<<<<<< HEAD
                         long bef = System.nanoTime();
-=======
->>>>>>> a5b98857
                         openSet.insert(neighbor);//dont double count, dont insert into open set if it's already there
                         heapAdd += System.nanoTime() - bef;
                         heapAddCount++;
-                        neighbor.isOpen = true;
                     }
                     for (int i = 0; i < bestSoFar.length; i++) {
                         double heuristic = neighbor.estimatedCostToGoal + neighbor.cost / COEFFICIENTS[i];
