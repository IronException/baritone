--- conflicted
+++ resolved
@@ -137,27 +137,7 @@
                     continue;
                 }
                 BetterBlockPos dest = (BetterBlockPos) movementToGetToNeighbor.getDest();
-<<<<<<< HEAD
                 long s = System.nanoTime();
-                boolean isPositionCached = false;
-                if (world != null) {
-                    if (world.isCached(dest)) {
-                        isPositionCached = true;
-                    }
-                }
-                long k = System.nanoTime();
-                chunk2 += k - s;
-                chunkCount2++;
-                boolean currentlyLoaded = Minecraft.getMinecraft().world.getChunk(dest) instanceof EmptyChunk;
-                long costStart = System.nanoTime();
-                chunk += costStart - k;
-                chunkCount++;
-                if (!isPositionCached && currentlyLoaded) {
-                    numEmptyChunk++;
-                    continue;
-                }
-
-=======
                 int chunkX = currentNodePos.x >> 4;
                 int chunkZ = currentNodePos.z >> 4;
                 if (dest.x >> 4 != chunkX || dest.z >> 4 != chunkZ) {
@@ -170,8 +150,10 @@
                         }
                     }
                 }
+                long costStart = System.nanoTime();
+                chunk += costStart - s;
+                chunkCount++;
                 //long costStart = System.nanoTime();
->>>>>>> 0342136e
                 // TODO cache cost
                 double actionCost = movementToGetToNeighbor.getCost(calcContext);
                 long costEnd = System.nanoTime();
@@ -236,8 +218,7 @@
         System.out.println("Add " + (heapAdd / heapAddCount) + " " + heapAdd / 1000000 + " " + heapAddCount);
         System.out.println("Update " + (heapUpdate / heapUpdateCount) + " " + heapUpdate / 1000000 + " " + heapUpdateCount);
         System.out.println("Construction " + (construction / constructionCount) + " " + construction / 1000000 + " " + constructionCount);
-        System.out.println("EmptyChunk " + (chunk / chunkCount) + " " + chunk / 1000000 + " " + chunkCount);
-        System.out.println("CachedChunk " + (chunk2 / chunkCount2) + " " + chunk2 / 1000000 + " " + chunkCount2);
+        System.out.println("Chunk " + (chunk / chunkCount) + " " + chunk / 1000000 + " " + chunkCount);
         System.out.println("GetNode " + (getNode / getNodeCount) + " " + getNode / 1000000 + " " + getNodeCount);
         ArrayList<Class<? extends Movement>> klasses = new ArrayList<>(count.keySet());
         klasses.sort(Comparator.comparingLong(k -> timeConsumed.get(k) / count.get(k)));
