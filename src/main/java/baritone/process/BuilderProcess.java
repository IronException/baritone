--- conflicted
+++ resolved
@@ -172,13 +172,8 @@
                     if (desired == null) {
                         continue; // irrelevant
                     }
-<<<<<<< HEAD
                     BlockState curr = bcc.bsi.get0(x, y, z);
-                    if (!(curr.getBlock() instanceof AirBlock) && !valid(curr, desired)) {
-=======
-                    IBlockState curr = bcc.bsi.get0(x, y, z);
-                    if (!(curr.getBlock() instanceof BlockAir) && !(curr.getBlock() == Blocks.WATER || curr.getBlock() == Blocks.LAVA) && !valid(curr, desired)) {
->>>>>>> de6e96b9
+                    if (!(curr.getBlock() instanceof AirBlock) && !(curr.getBlock() == Blocks.WATER || curr.getBlock() == Blocks.LAVA) && !valid(curr, desired)) {
                         BetterBlockPos pos = new BetterBlockPos(x, y, z);
                         Optional<Rotation> rot = RotationUtils.reachable(ctx.player(), pos, ctx.playerController().getBlockReachDistance());
                         if (rot.isPresent()) {
