--- conflicted
+++ resolved
@@ -80,7 +80,6 @@
         int pathingMaxChunkBorderFetch = Baritone.settings().pathingMaxChunkBorderFetch.get(); // grab all settings beforehand so that changing settings during pathing doesn't cause a crash or unpredictable behavior
         double favorCoeff = Baritone.settings().backtrackCostFavoringCoefficient.get();
         boolean minimumImprovementRepropagation = Baritone.settings().minimumImprovementRepropagation.get();
-<<<<<<< HEAD
         HashMap<Class<? extends Movement>, Long> timeConsumed = new HashMap<>();
         HashMap<Class<? extends Movement>, Integer> count = new HashMap<>();
         long heapRemove = 0;
@@ -101,10 +100,7 @@
 
         long getNode = 0;
         int getNodeCount = 0;
-        while (!openSet.isEmpty() && numEmptyChunk < pathingMaxChunkBorderFetch && System.currentTimeMillis() < timeoutTime && !cancelRequested) {
-=======
         while (!openSet.isEmpty() && numEmptyChunk < pathingMaxChunkBorderFetch && System.nanoTime() / 1000000L - timeoutTime < 0 && !cancelRequested) {
->>>>>>> 7cd0b186
             if (slowPath) {
                 try {
                     Thread.sleep(Baritone.settings().slowPathTimeDelayMS.<Long>get());
