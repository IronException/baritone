--- conflicted
+++ resolved
@@ -78,11 +78,8 @@
     private MineProcess mineProcess;
     private GetToBlockProcess getToBlockProcess;
     private CustomGoalProcess customGoalProcess;
-<<<<<<< HEAD
     private BuilderProcess builderProcess;
-=======
     private ExploreProcess exploreProcess;
->>>>>>> a5a795a2
 
     private PathingControlManager pathingControlManager;
 
@@ -121,11 +118,8 @@
             mineProcess = new MineProcess(this);
             customGoalProcess = new CustomGoalProcess(this); // very high iq
             getToBlockProcess = new GetToBlockProcess(this);
-<<<<<<< HEAD
             builderProcess = new BuilderProcess(this);
-=======
             exploreProcess = new ExploreProcess(this);
->>>>>>> a5a795a2
         }
 
         this.worldProvider = new WorldProvider();
