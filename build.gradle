--- conflicted
+++ resolved
@@ -16,11 +16,7 @@
  */
 
 group 'baritone'
-<<<<<<< HEAD
 version '1.4.0'
-=======
-version '1.3.4'
->>>>>>> 7c9b812a
 
 buildscript {
     repositories {
