/*
 * This file is part of Baritone.
 *
 * Baritone is free software: you can redistribute it and/or modify
 * it under the terms of the GNU Lesser General Public License as published by
 * the Free Software Foundation, either version 3 of the License, or
 * (at your option) any later version.
 *
 * Baritone is distributed in the hope that it will be useful,
 * but WITHOUT ANY WARRANTY; without even the implied warranty of
 * MERCHANTABILITY or FITNESS FOR A PARTICULAR PURPOSE.  See the
 * GNU Lesser General Public License for more details.
 *
 * You should have received a copy of the GNU Lesser General Public License
 * along with Baritone.  If not, see <https://www.gnu.org/licenses/>.
 */

package baritone.process;

import baritone.Baritone;
import baritone.api.pathing.goals.*;
import baritone.api.process.IMineProcess;
import baritone.api.process.PathingCommand;
import baritone.api.process.PathingCommandType;
import baritone.api.utils.IPlayerContext;
import baritone.api.utils.RotationUtils;
import baritone.cache.CachedChunk;
import baritone.cache.ChunkPacker;
import baritone.cache.WorldScanner;
import baritone.pathing.movement.CalculationContext;
import baritone.pathing.movement.MovementHelper;
import baritone.utils.BaritoneProcessHelper;
import baritone.utils.BlockStateInterface;
import net.minecraft.block.Block;
import net.minecraft.entity.Entity;
import net.minecraft.entity.item.EntityItem;
import net.minecraft.init.Blocks;
import net.minecraft.item.Item;
import net.minecraft.item.ItemStack;
import net.minecraft.util.math.BlockPos;
import net.minecraft.world.World;

import java.util.*;
import java.util.stream.Collectors;

/**
 * Mine blocks of a certain type
 *
 * @author leijurv
 */
public final class MineProcess extends BaritoneProcessHelper implements IMineProcess {

    private static final int ORE_LOCATIONS_COUNT = 64;

    private List<Block> mining;
    private List<BlockPos> knownOreLocations;
    private BlockPos branchPoint;
    private GoalRunAway branchPointRunaway;
    private int desiredQuantity;
    private int tickCount;

    public MineProcess(Baritone baritone) {
        super(baritone, 0);
    }

    @Override
    public boolean isActive() {
        return mining != null;
    }

    @Override
    public PathingCommand onTick(boolean calcFailed, boolean isSafeToCancel) {
        if (desiredQuantity > 0) {
            Item item = mining.get(0).getItemDropped(mining.get(0).getDefaultState(), new Random(), 0);
            int curr = ctx.player().inventory.mainInventory.stream().filter(stack -> item.equals(stack.getItem())).mapToInt(ItemStack::getCount).sum();
            System.out.println("Currently have " + curr + " " + item);
            if (curr >= desiredQuantity) {
                logDirect("Have " + curr + " " + item.getItemStackDisplayName(new ItemStack(item, 1)));
                cancel();
                return null;
            }
        }
        if (calcFailed) {
            logDirect("Unable to find any path to " + mining + ", canceling Mine");
            cancel();
            return null;
        }
        int mineGoalUpdateInterval = Baritone.settings().mineGoalUpdateInterval.get();
        if (mineGoalUpdateInterval != 0 && tickCount++ % mineGoalUpdateInterval == 0) { // big brain
            List<BlockPos> curr = new ArrayList<>(knownOreLocations);
            CalculationContext context = new CalculationContext(baritone, true);
            Baritone.getExecutor().execute(() -> rescan(curr, context));
        }
        if (Baritone.settings().legitMine.get()) {
            addNearby();
        }
        Goal goal = updateGoal();
        if (goal == null) {
            // none in range
            // maybe say something in chat? (ahem impact)
            cancel();
            return null;
        }
        return new PathingCommand(goal, PathingCommandType.FORCE_REVALIDATE_GOAL_AND_PATH);
    }

    @Override
    public void onLostControl() {
        mine(0, (Block[]) null);
    }

    @Override
    public String displayName() {
        return "Mine " + mining;
    }

    private Goal updateGoal() {
        List<BlockPos> locs = knownOreLocations;
        if (!locs.isEmpty()) {
            List<BlockPos> locs2 = prune(new CalculationContext(baritone), new ArrayList<>(locs), mining, ORE_LOCATIONS_COUNT);
            // can't reassign locs, gotta make a new var locs2, because we use it in a lambda right here, and variables you use in a lambda must be effectively final
            Goal goal = new GoalComposite(locs2.stream().map(loc -> coalesce(ctx, loc, locs2)).toArray(Goal[]::new));
            knownOreLocations = locs2;
            return goal;
        }
        // we don't know any ore locations at the moment
        if (!Baritone.settings().legitMine.get()) {
            return null;
        }
        // only in non-Xray mode (aka legit mode) do we do this
        int y = Baritone.settings().legitMineYLevel.get();
        if (branchPoint == null) {
            /*if (!baritone.getPathingBehavior().isPathing() && playerFeet().y == y) {
                // cool, path is over and we are at desired y
                branchPoint = playerFeet();
                branchPointRunaway = null;
            } else {
                return new GoalYLevel(y);
            }*/
            branchPoint = ctx.playerFeet();
        }
        // TODO shaft mode, mine 1x1 shafts to either side
        // TODO also, see if the GoalRunAway with maintain Y at 11 works even from the surface
        if (branchPointRunaway == null) {
            branchPointRunaway = new GoalRunAway(1, y, branchPoint) {
                @Override
                public boolean isInGoal(int x, int y, int z) {
                    return false;
                }
            };
        }
        return branchPointRunaway;
    }

    private void rescan(List<BlockPos> already, CalculationContext context) {
        if (mining == null) {
            return;
        }
        if (Baritone.settings().legitMine.get()) {
            return;
        }
        List<BlockPos> locs = searchWorld(context, mining, ORE_LOCATIONS_COUNT, already);
        locs.addAll(droppedItemsScan(mining, ctx.world()));
        if (locs.isEmpty()) {
            logDebug("No locations for " + mining + " known, cancelling");
            cancel();
            return;
        }
        knownOreLocations = locs;
    }

    private static Goal coalesce(IPlayerContext ctx, BlockPos loc, List<BlockPos> locs) {
        if (!Baritone.settings().forceInternalMining.get()) {
            return new GoalTwoBlocks(loc);
        }

        // Here, BlockStateInterface is used because the position may be in a cached chunk (the targeted block is one that is kept track of)
        boolean upwardGoal = locs.contains(loc.up()) || (Baritone.settings().internalMiningAirException.get() && BlockStateInterface.getBlock(ctx, loc.up()) == Blocks.AIR);
        boolean downwardGoal = locs.contains(loc.down()) || (Baritone.settings().internalMiningAirException.get() && BlockStateInterface.getBlock(ctx, loc.down()) == Blocks.AIR);
        return upwardGoal == downwardGoal ? new GoalTwoBlocks(loc) : upwardGoal ? new GoalBlock(loc) : new GoalBlock(loc.down());
    }

    public static List<BlockPos> droppedItemsScan(List<Block> mining, World world) {
        if (!Baritone.settings().mineScanDroppedItems.get()) {
            return new ArrayList<>();
        }
        Set<Item> searchingFor = new HashSet<>();
        for (Block block : mining) {
            Item drop = block.getItemDropped(block.getDefaultState(), new Random(), 0);
            Item ore = Item.getItemFromBlock(block);
            searchingFor.add(drop);
            searchingFor.add(ore);
        }
        List<BlockPos> ret = new ArrayList<>();
        for (Entity entity : world.loadedEntityList) {
            if (entity instanceof EntityItem) {
                EntityItem ei = (EntityItem) entity;
                if (searchingFor.contains(ei.getItem().getItem())) {
                    ret.add(new BlockPos(entity));
                }
            }
        }
        return ret;
    }

    public static List<BlockPos> searchWorld(CalculationContext ctx, List<Block> mining, int max, List<BlockPos> alreadyKnown) {
        List<BlockPos> locs = new ArrayList<>();
        List<Block> uninteresting = new ArrayList<>();
        //long b = System.currentTimeMillis();
        for (Block m : mining) {
            if (CachedChunk.BLOCKS_TO_KEEP_TRACK_OF.contains(m)) {
                locs.addAll(ctx.worldData.getCachedWorld().getLocationsOf(ChunkPacker.blockToString(m), 1, ctx.getBaritone().getPlayerContext().playerFeet().getX(), ctx.getBaritone().getPlayerContext().playerFeet().getZ(), 2));
            } else {
                uninteresting.add(m);
            }
        }
        //System.out.println("Scan of cached chunks took " + (System.currentTimeMillis() - b) + "ms");
        if (locs.isEmpty()) {
            uninteresting = mining;
        }
        if (!uninteresting.isEmpty()) {
            //long before = System.currentTimeMillis();
            locs.addAll(WorldScanner.INSTANCE.scanChunkRadius(ctx.getBaritone().getPlayerContext(), uninteresting, max, 10, 26));
            //System.out.println("Scan of loaded chunks took " + (System.currentTimeMillis() - before) + "ms");
        }
        locs.addAll(alreadyKnown);
        return prune(ctx, locs, mining, max);
    }

    public void addNearby() {
        knownOreLocations.addAll(droppedItemsScan(mining, ctx.world()));
        BlockPos playerFeet = ctx.playerFeet();
        BlockStateInterface bsi = new BlockStateInterface(ctx);
        int searchDist = 10;
        double fakedBlockReachDistance = 20; // at least 10 * sqrt(3) with some extra space to account for positioning within the block
        for (int x = playerFeet.getX() - searchDist; x <= playerFeet.getX() + searchDist; x++) {
            for (int y = playerFeet.getY() - searchDist; y <= playerFeet.getY() + searchDist; y++) {
                for (int z = playerFeet.getZ() - searchDist; z <= playerFeet.getZ() + searchDist; z++) {
                    // crucial to only add blocks we can see because otherwise this
                    // is an x-ray and it'll get caught
                    if (mining.contains(bsi.get0(x, y, z).getBlock()) && RotationUtils.reachable(ctx.player(), new BlockPos(x, y, z), fakedBlockReachDistance).isPresent()) {
                        knownOreLocations.add(new BlockPos(x, y, z));
                    }
                }
            }
        }
        knownOreLocations = prune(new CalculationContext(baritone), knownOreLocations, mining, ORE_LOCATIONS_COUNT);
    }

    public static List<BlockPos> prune(CalculationContext ctx, List<BlockPos> locs2, List<Block> mining, int max) {
        List<BlockPos> dropped = droppedItemsScan(mining, ctx.world);
        List<BlockPos> locs = locs2
                .stream()
                .distinct()

                // remove any that are within loaded chunks that aren't actually what we want

<<<<<<< HEAD
                .filter(pos -> !ctx.bsi().isLoaded(pos.getX(), pos.getZ()) || mining.contains(ctx.getBlock(pos.getX(), pos.getY(), pos.getZ())) || dropped.contains(pos))
=======
                .filter(pos -> !ctx.bsi.worldContainsLoadedChunk(pos.getX(), pos.getZ()) || mining.contains(ctx.getBlock(pos.getX(), pos.getY(), pos.getZ())) || dropped.contains(pos))
>>>>>>> 2daedecf

                // remove any that are implausible to mine (encased in bedrock, or touching lava)
                .filter(pos -> MineProcess.plausibleToBreak(ctx.bsi, pos))

                .sorted(Comparator.comparingDouble(ctx.getBaritone().getPlayerContext().playerFeet()::distanceSq))
                .collect(Collectors.toList());

        if (locs.size() > max) {
            return locs.subList(0, max);
        }
        return locs;
    }

    public static boolean plausibleToBreak(BlockStateInterface bsi, BlockPos pos) {
        if (MovementHelper.avoidBreaking(bsi, pos.getX(), pos.getY(), pos.getZ(), bsi.get0(pos))) {
            return false;
        }

        // bedrock above and below makes it implausible, otherwise we're good
        return !(bsi.get0(pos.up()).getBlock() == Blocks.BEDROCK && bsi.get0(pos.down()).getBlock() == Blocks.BEDROCK);
    }

    @Override
    public void mineByName(int quantity, String... blocks) {
        mine(quantity, blocks == null || blocks.length == 0 ? null : Arrays.stream(blocks).map(ChunkPacker::stringToBlock).toArray(Block[]::new));
    }

    @Override
    public void mine(int quantity, Block... blocks) {
        this.mining = blocks == null || blocks.length == 0 ? null : Arrays.asList(blocks);
        this.desiredQuantity = quantity;
        this.knownOreLocations = new ArrayList<>();
        this.branchPoint = null;
        this.branchPointRunaway = null;
        if (mining != null) {
            rescan(new ArrayList<>(), new CalculationContext(baritone));
        }
    }
}<|MERGE_RESOLUTION|>--- conflicted
+++ resolved
@@ -254,12 +254,7 @@
                 .distinct()
 
                 // remove any that are within loaded chunks that aren't actually what we want
-
-<<<<<<< HEAD
-                .filter(pos -> !ctx.bsi().isLoaded(pos.getX(), pos.getZ()) || mining.contains(ctx.getBlock(pos.getX(), pos.getY(), pos.getZ())) || dropped.contains(pos))
-=======
                 .filter(pos -> !ctx.bsi.worldContainsLoadedChunk(pos.getX(), pos.getZ()) || mining.contains(ctx.getBlock(pos.getX(), pos.getY(), pos.getZ())) || dropped.contains(pos))
->>>>>>> 2daedecf
 
                 // remove any that are implausible to mine (encased in bedrock, or touching lava)
                 .filter(pos -> MineProcess.plausibleToBreak(ctx.bsi, pos))
