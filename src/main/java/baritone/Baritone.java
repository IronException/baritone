/*
 * This file is part of Baritone.
 *
 * Baritone is free software: you can redistribute it and/or modify
 * it under the terms of the GNU Lesser General Public License as published by
 * the Free Software Foundation, either version 3 of the License, or
 * (at your option) any later version.
 *
 * Baritone is distributed in the hope that it will be useful,
 * but WITHOUT ANY WARRANTY; without even the implied warranty of
 * MERCHANTABILITY or FITNESS FOR A PARTICULAR PURPOSE.  See the
 * GNU Lesser General Public License for more details.
 *
 * You should have received a copy of the GNU Lesser General Public License
 * along with Baritone.  If not, see <https://www.gnu.org/licenses/>.
 */

package baritone;

import baritone.api.BaritoneAPI;
import baritone.api.IBaritone;
import baritone.api.Settings;
import baritone.api.event.listener.IEventBus;
import baritone.api.utils.IPlayerContext;
import baritone.behavior.*;
import baritone.cache.WorldProvider;
import baritone.event.GameEventHandler;
import baritone.process.CustomGoalProcess;
import baritone.process.FollowProcess;
import baritone.process.GetToBlockProcess;
import baritone.process.MineProcess;
import baritone.utils.BaritoneAutoTest;
import baritone.utils.ExampleBaritoneControl;
import baritone.utils.InputOverrideHandler;
import baritone.utils.PathingControlManager;
import net.minecraft.client.Minecraft;

import java.io.File;
import java.io.IOException;
import java.nio.file.Files;
import java.util.ArrayList;
import java.util.List;
import java.util.concurrent.Executor;
import java.util.concurrent.SynchronousQueue;
import java.util.concurrent.ThreadPoolExecutor;
import java.util.concurrent.TimeUnit;

/**
 * @author Brady
 * @since 7/31/2018
 */
public class Baritone implements IBaritone {

    private static ThreadPoolExecutor threadPool;
    private static File dir;

    static {
        threadPool = new ThreadPoolExecutor(4, Integer.MAX_VALUE, 60L, TimeUnit.SECONDS, new SynchronousQueue<>());

        dir = new File(Minecraft.getMinecraft().gameDir, "baritone");
        if (!Files.exists(dir.toPath())) {
            try {
                Files.createDirectories(dir.toPath());
            } catch (IOException ignored) {}
        }
    }

    /**
     * Whether or not {@link Baritone#init()} has been called yet
     */
    private boolean initialized;

    private final GameEventHandler gameEventHandler;

    private List<Behavior> behaviors;
    private ControllerBehavior controllerBehavior;
    private PathingBehavior pathingBehavior;
    private LookBehavior lookBehavior;
    private MemoryBehavior memoryBehavior;
    private InputOverrideHandler inputOverrideHandler;

    private FollowProcess followProcess;
    private MineProcess mineProcess;
    private GetToBlockProcess getToBlockProcess;
    private CustomGoalProcess customGoalProcess;

    private PathingControlManager pathingControlManager;

    private final IPlayerContext playerContext;
    private WorldProvider worldProvider;

    public Baritone(IPlayerContext playerContext) {
        this.gameEventHandler = new GameEventHandler(this);
        this.playerContext = playerContext;
    }

    public synchronized void init() {
        if (initialized) {
            return;
        }

        this.behaviors = new ArrayList<>();
        {
            // the Behavior constructor calls baritone.registerBehavior(this) so this populates the behaviors arraylist
            controllerBehavior = new ControllerBehavior(this);
            pathingBehavior = new PathingBehavior(this);
            lookBehavior = new LookBehavior(this);
            memoryBehavior = new MemoryBehavior(this);
            new InventoryBehavior(this);
            inputOverrideHandler = new InputOverrideHandler(this);
            new ExampleBaritoneControl(this);
        }

        this.pathingControlManager = new PathingControlManager(this);
        {
            followProcess = new FollowProcess(this);
            mineProcess = new MineProcess(this);
            customGoalProcess = new CustomGoalProcess(this); // very high iq
            getToBlockProcess = new GetToBlockProcess(this);
        }

        this.worldProvider = new WorldProvider();

        if (BaritoneAutoTest.ENABLE_AUTO_TEST) {
            this.gameEventHandler.registerEventListener(BaritoneAutoTest.INSTANCE);
        }

        this.initialized = true;
    }

<<<<<<< HEAD
=======
    @Override
    public PathingControlManager getPathingControlManager() {
        return this.pathingControlManager;
    }

>>>>>>> ae3fc14b
    public List<Behavior> getBehaviors() {
        return this.behaviors;
    }

    public void registerBehavior(Behavior behavior) {
        this.behaviors.add(behavior);
        this.gameEventHandler.registerEventListener(behavior);
    }

    @Override
    public PathingControlManager getPathingControlManager() {
        return this.pathingControlManager;
    }

    @Override
    public InputOverrideHandler getInputOverrideHandler() {
        return this.inputOverrideHandler;
    }

    public ControllerBehavior getControllerBehavior() {
        return this.controllerBehavior;
    }

    @Override
    public CustomGoalProcess getCustomGoalProcess() { // Iffy
        return this.customGoalProcess;
    }

    @Override
    public GetToBlockProcess getGetToBlockProcess() {  // Iffy
        return this.getToBlockProcess;
    }

    @Override
    public PathingBehavior getPathingBehavior() {
        return this.pathingBehavior;
    }

    public MemoryBehavior getMemoryBehavior() {
        return this.memoryBehavior;
    }

    @Override
    public IPlayerContext getPlayerContext() {
        return this.playerContext;
    }

    @Override
    public FollowProcess getFollowProcess() {
        return this.followProcess;
    }

    @Override
    public WorldProvider getWorldProvider() {
        return this.worldProvider;
    }

    @Override
    public IEventBus getGameEventHandler() {
        return this.gameEventHandler;
    }

    @Override
    public LookBehavior getLookBehavior() {
        return this.lookBehavior;
    }

    @Override
    public MineProcess getMineProcess() {
        return this.mineProcess;
    }

    public static Executor getExecutor() {
        return threadPool;
    }

    public static Settings settings() {
        return BaritoneAPI.getSettings();
    }

    public static File getDir() {
        return dir;
    }
}
<|MERGE_RESOLUTION|>--- conflicted
+++ resolved
@@ -128,14 +128,11 @@
         this.initialized = true;
     }
 
-<<<<<<< HEAD
-=======
     @Override
     public PathingControlManager getPathingControlManager() {
         return this.pathingControlManager;
     }
 
->>>>>>> ae3fc14b
     public List<Behavior> getBehaviors() {
         return this.behaviors;
     }
@@ -146,11 +143,6 @@
     }
 
     @Override
-    public PathingControlManager getPathingControlManager() {
-        return this.pathingControlManager;
-    }
-
-    @Override
     public InputOverrideHandler getInputOverrideHandler() {
         return this.inputOverrideHandler;
     }
@@ -219,4 +211,4 @@
     public static File getDir() {
         return dir;
     }
-}
+}