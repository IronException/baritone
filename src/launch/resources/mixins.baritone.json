{
  "required": true,
  "package": "baritone.launch.mixins",
  "refmap": "mixins.baritone.refmap.json",
  "compatibilityLevel": "JAVA_8",
  "verbose": false,
  "injectors": {
    "maxShiftBy": 2
  },
  "client": [
    "MixinAnvilChunkLoader",
<<<<<<< HEAD
    "MixinBitArray",
    "MixinBlockPos",
    "MixinBlockStateContainer",
    "MixinChatTabCompleter",
=======
>>>>>>> f1973b14
    "MixinChunkProviderClient",
    "MixinChunkProviderServer",
    "MixinChunkRenderContainer",
    "MixinChunkRenderWorker",
    "MixinEntityLivingBase",
    "MixinEntityPlayerSP",
    "MixinEntityRenderer",
    "MixinGuiChat",
    "MixinGuiScreen",
    "MixinItemStack",
    "MixinMinecraft",
    "MixinNetHandlerPlayClient",
    "MixinNetworkManager",
    "MixinRenderChunk",
    "MixinRenderList",
    "MixinStateImplementation",
    "MixinTabCompleter",
    "MixinVboRenderList",
    "MixinWorldClient"
  ]
}<|MERGE_RESOLUTION|>--- conflicted
+++ resolved
@@ -9,13 +9,9 @@
   },
   "client": [
     "MixinAnvilChunkLoader",
-<<<<<<< HEAD
     "MixinBitArray",
-    "MixinBlockPos",
     "MixinBlockStateContainer",
     "MixinChatTabCompleter",
-=======
->>>>>>> f1973b14
     "MixinChunkProviderClient",
     "MixinChunkProviderServer",
     "MixinChunkRenderContainer",
