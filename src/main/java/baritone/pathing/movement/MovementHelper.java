/*
 * This file is part of Baritone.
 *
 * Baritone is free software: you can redistribute it and/or modify
 * it under the terms of the GNU Lesser General Public License as published by
 * the Free Software Foundation, either version 3 of the License, or
 * (at your option) any later version.
 *
 * Baritone is distributed in the hope that it will be useful,
 * but WITHOUT ANY WARRANTY; without even the implied warranty of
 * MERCHANTABILITY or FITNESS FOR A PARTICULAR PURPOSE.  See the
 * GNU Lesser General Public License for more details.
 *
 * You should have received a copy of the GNU Lesser General Public License
 * along with Baritone.  If not, see <https://www.gnu.org/licenses/>.
 */

package baritone.pathing.movement;

import baritone.Baritone;
import baritone.api.IBaritone;
import baritone.api.pathing.movement.ActionCosts;
import baritone.api.pathing.movement.MovementStatus;
import baritone.api.utils.*;
import baritone.api.utils.input.Input;
import baritone.pathing.movement.MovementState.MovementTarget;
import baritone.utils.BlockStateInterface;
import baritone.utils.ToolSet;
import net.minecraft.block.*;
import net.minecraft.block.state.IBlockState;
import net.minecraft.fluid.FlowingFluid;
import net.minecraft.fluid.Fluid;
import net.minecraft.fluid.IFluidState;
import net.minecraft.fluid.WaterFluid;
import net.minecraft.init.Blocks;
import net.minecraft.init.Fluids;
import net.minecraft.pathfinding.PathType;
import net.minecraft.state.BooleanProperty;
import net.minecraft.state.properties.SlabType;
import net.minecraft.util.EnumFacing;
import net.minecraft.util.math.BlockPos;
import net.minecraft.util.math.RayTraceResult;
import net.minecraft.util.math.Vec3d;

import java.util.Optional;

import static baritone.pathing.movement.Movement.HORIZONTALS_BUT_ALSO_DOWN____SO_EVERY_DIRECTION_EXCEPT_UP;

/**
 * Static helpers for cost calculation
 *
 * @author leijurv
 */
public interface MovementHelper extends ActionCosts, Helper {

    static boolean avoidBreaking(BlockStateInterface bsi, int x, int y, int z, IBlockState state) {
        Block b = state.getBlock();
        return b == Blocks.ICE // ice becomes water, and water can mess up the path
                || b instanceof BlockSilverfish // obvious reasons
                // call context.get directly with x,y,z. no need to make 5 new BlockPos for no reason
<<<<<<< HEAD
                || !bsi.get0(x, y + 1, z).getFluidState().isEmpty()//don't break anything touching liquid on any side
                || !bsi.get0(x + 1, y, z).getFluidState().isEmpty()
                || !bsi.get0(x - 1, y, z).getFluidState().isEmpty()
                || !bsi.get0(x, y, z + 1).getFluidState().isEmpty()
                || !bsi.get0(x, y, z - 1).getFluidState().isEmpty();
=======
                || avoidAdjacentBreaking(bsi, x, y + 1, z, true)
                || avoidAdjacentBreaking(bsi, x + 1, y, z, false)
                || avoidAdjacentBreaking(bsi, x - 1, y, z, false)
                || avoidAdjacentBreaking(bsi, x, y, z + 1, false)
                || avoidAdjacentBreaking(bsi, x, y, z - 1, false);
    }

    static boolean avoidAdjacentBreaking(BlockStateInterface bsi, int x, int y, int z, boolean directlyAbove) {
        // returns true if you should avoid breaking a block that's adjacent to this one (e.g. lava that will start flowing if you give it a path)
        // this is only called for north, south, east, west, and up. this is NOT called for down.
        // we assume that it's ALWAYS okay to break the block thats ABOVE liquid
        IBlockState state = bsi.get0(x, y, z);
        Block block = state.getBlock();
        if (!directlyAbove // it is fine to mine a block that has a falling block directly above, this (the cost of breaking the stacked fallings) is included in cost calculations
                // therefore if directlyAbove is true, we will actually ignore if this is falling
                && block instanceof BlockFalling // obviously, this check is only valid for falling blocks
                && Baritone.settings().avoidUpdatingFallingBlocks.value // and if the setting is enabled
                && BlockFalling.canFallThrough(bsi.get0(x, y - 1, z))) { // and if it would fall (i.e. it's unsupported)
            return true; // dont break a block that is adjacent to unsupported gravel because it can cause really weird stuff
        }
        return block instanceof BlockLiquid;
>>>>>>> 54da0d24
    }

    static boolean canWalkThrough(IPlayerContext ctx, BetterBlockPos pos) {
        return canWalkThrough(new BlockStateInterface(ctx), pos.x, pos.y, pos.z);
    }

    static boolean canWalkThrough(BlockStateInterface bsi, int x, int y, int z) {
        return canWalkThrough(bsi, x, y, z, bsi.get0(x, y, z));
    }

    static boolean canWalkThrough(BlockStateInterface bsi, int x, int y, int z, IBlockState state) {
        Block block = state.getBlock();
        if (block instanceof BlockAir) { // early return for most common case
            return true;
        }
        if (block == Blocks.FIRE || block == Blocks.TRIPWIRE || block == Blocks.COBWEB || block == Blocks.END_PORTAL || block == Blocks.COCOA || block instanceof BlockSkull || block == Blocks.BUBBLE_COLUMN || block instanceof BlockShulkerBox || block instanceof BlockSlab || block instanceof BlockTrapDoor) {
            return false;
        }
        if (Baritone.settings().blocksToAvoid.value.contains(block)) {
            return false;
        }
        if (block instanceof BlockDoor || block instanceof BlockFenceGate) {
            // Because there's no nice method in vanilla to check if a door is openable or not, we just have to assume
            // that anything that isn't an iron door isn't openable, ignoring that some doors introduced in mods can't
            // be opened by just interacting.
            return block != Blocks.IRON_DOOR;
        }
        if (block instanceof BlockCarpet) {
            return canWalkOn(bsi, x, y - 1, z);
        }
        if (block instanceof BlockSnowLayer) {
            // we've already checked doors and fence gates
            // so the only remaining dynamic isPassables are snow and trapdoor
            // if they're cached as a top block, we don't know their metadata
            // default to true (mostly because it would otherwise make long distance pathing through snowy biomes impossible)
            if (!bsi.worldContainsLoadedChunk(x, z)) {
                return true;
            }
            // the check in BlockSnow.isPassable is layers < 5
            // while actually, we want < 3 because 3 or greater makes it impassable in a 2 high ceiling
            if (state.get(BlockSnowLayer.LAYERS) >= 3) {
                return false;
            }
            // ok, it's low enough we could walk through it, but is it supported?
            return canWalkOn(bsi, x, y - 1, z);
        }
        if (isFlowing(x, y, z, state, bsi)) {
            return false; // Don't walk through flowing liquids
        }
        IFluidState fluidState = state.getFluidState();
        if (fluidState.getFluid() instanceof WaterFluid) {
            if (Baritone.settings().assumeWalkOnWater.value) {
                return false;
            }
            IBlockState up = bsi.get0(x, y + 1, z);
            if (!up.getFluidState().isEmpty() || up.getBlock() instanceof BlockLilyPad) {
                return false;
            }
            return true;
        }
        // every block that overrides isPassable with anything more complicated than a "return true;" or "return false;"
        // has already been accounted for above
        // therefore it's safe to not construct a blockpos from our x, y, z ints and instead just pass null
        return state.allowsMovement(null, null, PathType.LAND);
    }

    /**
     * canWalkThrough but also won't impede movement at all. so not including doors or fence gates (we'd have to right click),
     * not including water, and not including ladders or vines or cobwebs (they slow us down)
     *
     * @param context Calculation context to provide block state lookup
     * @param x       The block's x position
     * @param y       The block's y position
     * @param z       The block's z position
     * @return Whether or not the block at the specified position
     */
    static boolean fullyPassable(CalculationContext context, int x, int y, int z) {
        return fullyPassable(context.get(x, y, z));
    }

    static boolean fullyPassable(IBlockState state) {
        Block block = state.getBlock();
        if (block instanceof BlockAir) { // early return for most common case
            return true;
        }
        // exceptions - blocks that are isPassable true, but we can't actually jump through
        if (block == Blocks.FIRE
                || block == Blocks.TRIPWIRE
                || block == Blocks.COBWEB
                || block == Blocks.VINE
                || block == Blocks.LADDER
                || block == Blocks.COCOA
                || block instanceof BlockDoor
                || block instanceof BlockFenceGate
                || block instanceof BlockSnow
                || !state.getFluidState().isEmpty()
                || block instanceof BlockTrapDoor
                || block instanceof BlockEndPortal
                || block instanceof BlockSkull
                || block instanceof BlockShulkerBox) {
            return false;
        }
        // door, fence gate, liquid, trapdoor have been accounted for, nothing else uses the world or pos parameters
        return state.allowsMovement(null, null, PathType.LAND);
    }

    static boolean isReplacable(int x, int y, int z, IBlockState state, BlockStateInterface bsi) {
        // for MovementTraverse and MovementAscend
        // block double plant defaults to true when the block doesn't match, so don't need to check that case
        // all other overrides just return true or false
        // the only case to deal with is snow
        /*
         *  public boolean isReplaceable(IBlockAccess worldIn, BlockPos pos)
         *     {
         *         return ((Integer)worldIn.getBlockState(pos).getValue(LAYERS)).intValue() == 1;
         *     }
         */
        Block block = state.getBlock();
        if (block instanceof BlockAir) {
            // early return for common cases hehe
            return true;
        }
        if (block instanceof BlockSnowLayer) {
            // as before, default to true (mostly because it would otherwise make long distance pathing through snowy biomes impossible)
            if (!bsi.worldContainsLoadedChunk(x, z)) {
                return true;
            }
            return state.get(BlockSnowLayer.LAYERS) == 1;
        }
        if (block == Blocks.LARGE_FERN || block == Blocks.TALL_GRASS) {
            return true;
        }
        return state.getMaterial().isReplaceable();
    }

    static boolean isDoorPassable(IPlayerContext ctx, BlockPos doorPos, BlockPos playerPos) {
        if (playerPos.equals(doorPos)) {
            return false;
        }

        IBlockState state = BlockStateInterface.get(ctx, doorPos);
        if (!(state.getBlock() instanceof BlockDoor)) {
            return true;
        }

        return isHorizontalBlockPassable(doorPos, state, playerPos, BlockDoor.OPEN);
    }

    static boolean isGatePassable(IPlayerContext ctx, BlockPos gatePos, BlockPos playerPos) {
        if (playerPos.equals(gatePos)) {
            return false;
        }

        IBlockState state = BlockStateInterface.get(ctx, gatePos);
        if (!(state.getBlock() instanceof BlockFenceGate)) {
            return true;
        }

        return state.get(BlockFenceGate.OPEN);
    }

    static boolean isHorizontalBlockPassable(BlockPos blockPos, IBlockState blockState, BlockPos playerPos, BooleanProperty propertyOpen) {
        if (playerPos.equals(blockPos)) {
            return false;
        }

        EnumFacing.Axis facing = blockState.get(BlockHorizontal.HORIZONTAL_FACING).getAxis();
        boolean open = blockState.get(propertyOpen);

        EnumFacing.Axis playerFacing;
        if (playerPos.north().equals(blockPos) || playerPos.south().equals(blockPos)) {
            playerFacing = EnumFacing.Axis.Z;
        } else if (playerPos.east().equals(blockPos) || playerPos.west().equals(blockPos)) {
            playerFacing = EnumFacing.Axis.X;
        } else {
            return true;
        }

        return (facing == playerFacing) == open;
    }

    static boolean avoidWalkingInto(IBlockState state) {
        Block block = state.getBlock();
        return !state.getFluidState().isEmpty()
                || block == Blocks.MAGMA_BLOCK
                || block == Blocks.CACTUS
                || block == Blocks.FIRE
                || block == Blocks.END_PORTAL
                || block == Blocks.COBWEB
                || block == Blocks.BUBBLE_COLUMN;
    }

    /**
     * Can I walk on this block without anything weird happening like me falling
     * through? Includes water because we know that we automatically jump on
     * water
     *
     * @param bsi   Block state provider
     * @param x     The block's x position
     * @param y     The block's y position
     * @param z     The block's z position
     * @param state The state of the block at the specified location
     * @return Whether or not the specified block can be walked on
     */
    static boolean canWalkOn(BlockStateInterface bsi, int x, int y, int z, IBlockState state) {
        Block block = state.getBlock();
        if (block instanceof BlockAir || block == Blocks.MAGMA_BLOCK || block == Blocks.BUBBLE_COLUMN) {
            // early return for most common case (air)
            // plus magma, which is a normal cube but it hurts you
            return false;
        }
        if (state.isBlockNormalCube()) {
            return true;
        }
        if (block == Blocks.LADDER || (block == Blocks.VINE && Baritone.settings().allowVines.value)) { // TODO reconsider this
            return true;
        }
        if (block == Blocks.FARMLAND || block == Blocks.GRASS_PATH) {
            return true;
        }
        if (block == Blocks.ENDER_CHEST || block == Blocks.CHEST) {
            return true;
        }
        if (isWater(state)) {
            // since this is called literally millions of times per second, the benefit of not allocating millions of useless "pos.up()"
            // BlockPos s that we'd just garbage collect immediately is actually noticeable. I don't even think its a decrease in readability
            IBlockState upState = bsi.get0(x, y + 1, z);
            Block up = upState.getBlock();
            if (up == Blocks.LILY_PAD || up instanceof BlockCarpet) {
                return true;
            }
            if (isFlowing(x, y, z, state, bsi) || upState.getFluidState().getFluid() == Fluids.FLOWING_WATER) {
                // the only scenario in which we can walk on flowing water is if it's under still water with jesus off
                return isWater(upState) && !Baritone.settings().assumeWalkOnWater.value;
            }
            // if assumeWalkOnWater is on, we can only walk on water if there isn't water above it
            // if assumeWalkOnWater is off, we can only walk on water if there is water above it
            return isWater(upState) ^ Baritone.settings().assumeWalkOnWater.value;
        }
        if (Baritone.settings().assumeWalkOnLava.value && isLava(state) && !isFlowing(x, y, z, state, bsi)) {
            return true;
        }
        if (block == Blocks.GLASS || block instanceof BlockStainedGlass) {
            return true;
        }
        if (block instanceof BlockSlab) {
            if (!Baritone.settings().allowWalkOnBottomSlab.value) {
                return state.isTopSolid();
            }
            return true;
        }
        return block instanceof BlockStairs;
    }

    static boolean canWalkOn(IPlayerContext ctx, BetterBlockPos pos, IBlockState state) {
        return canWalkOn(new BlockStateInterface(ctx), pos.x, pos.y, pos.z, state);
    }

    static boolean canWalkOn(IPlayerContext ctx, BlockPos pos) {
        return canWalkOn(new BlockStateInterface(ctx), pos.getX(), pos.getY(), pos.getZ());
    }

    static boolean canWalkOn(IPlayerContext ctx, BetterBlockPos pos) {
        return canWalkOn(new BlockStateInterface(ctx), pos.x, pos.y, pos.z);
    }

    static boolean canWalkOn(BlockStateInterface bsi, int x, int y, int z) {
        return canWalkOn(bsi, x, y, z, bsi.get0(x, y, z));
    }

    static boolean canPlaceAgainst(BlockStateInterface bsi, int x, int y, int z) {
        return canPlaceAgainst(bsi, x, y, z, bsi.get0(x, y, z));
    }

    static boolean canPlaceAgainst(BlockStateInterface bsi, BlockPos pos) {
        return canPlaceAgainst(bsi, pos.getX(), pos.getY(), pos.getZ());
    }

    static boolean canPlaceAgainst(IPlayerContext ctx, BlockPos pos) {
        return canPlaceAgainst(new BlockStateInterface(ctx), pos);
    }

    static boolean canPlaceAgainst(BlockStateInterface bsi, int x, int y, int z, IBlockState state) {
        // can we look at the center of a side face of this block and likely be able to place?
        // (thats how this check is used)
        // therefore dont include weird things that we technically could place against (like carpet) but practically can't
        return state.isBlockNormalCube() || state.isFullCube() || state.getBlock() == Blocks.GLASS || state.getBlock() instanceof BlockStainedGlass;
    }

    static double getMiningDurationTicks(CalculationContext context, int x, int y, int z, boolean includeFalling) {
        return getMiningDurationTicks(context, x, y, z, context.get(x, y, z), includeFalling);
    }

    static double getMiningDurationTicks(CalculationContext context, int x, int y, int z, IBlockState state, boolean includeFalling) {
        Block block = state.getBlock();
        if (!canWalkThrough(context.bsi, x, y, z, state)) {
            if (block instanceof BlockLiquid) {
                return COST_INF;
            }
            double mult = context.breakCostMultiplierAt(x, y, z);
            if (mult >= COST_INF) {
                return COST_INF;
            }
            if (avoidBreaking(context.bsi, x, y, z, state)) {
                return COST_INF;
            }
<<<<<<< HEAD
            if (!state.getFluidState().isEmpty()) {
                return COST_INF;
            }
            double m = Blocks.CRAFTING_TABLE.equals(block) ? 10 : 1; // TODO see if this is still necessary. it's from MineBot when we wanted to penalize breaking its crafting table
=======
>>>>>>> 54da0d24
            double strVsBlock = context.toolSet.getStrVsBlock(state);
            if (strVsBlock <= 0) {
                return COST_INF;
            }
            double result = 1 / strVsBlock;
            result += context.breakBlockAdditionalCost;
            result *= mult;
            if (includeFalling) {
                IBlockState above = context.get(x, y + 1, z);
                if (above.getBlock() instanceof BlockFalling) {
                    result += getMiningDurationTicks(context, x, y + 1, z, above, true);
                }
            }
            return result;
        }
        return 0; // we won't actually mine it, so don't check fallings above
    }

    static boolean isBottomSlab(IBlockState state) {
        return state.getBlock() instanceof BlockSlab
                && state.get(BlockSlab.TYPE) == SlabType.BOTTOM;
    }

    /**
     * AutoTool for a specific block
     *
     * @param ctx The player context
     * @param b   the blockstate to mine
     */
    static void switchToBestToolFor(IPlayerContext ctx, IBlockState b) {
        switchToBestToolFor(ctx, b, new ToolSet(ctx.player()));
    }

    /**
     * AutoTool for a specific block with precomputed ToolSet data
     *
     * @param ctx The player context
     * @param b   the blockstate to mine
     * @param ts  previously calculated ToolSet
     */
    static void switchToBestToolFor(IPlayerContext ctx, IBlockState b, ToolSet ts) {
        ctx.player().inventory.currentItem = ts.getBestSlot(b.getBlock());
    }

    static void moveTowards(IPlayerContext ctx, MovementState state, BlockPos pos) {
        state.setTarget(new MovementTarget(
                new Rotation(RotationUtils.calcRotationFromVec3d(ctx.playerHead(),
                        VecUtils.getBlockPosCenter(pos),
                        ctx.playerRotations()).getYaw(), ctx.player().rotationPitch),
                false
        )).setInput(Input.MOVE_FORWARD, true);
    }

    /**
     * Returns whether or not the specified block is
     * water, regardless of whether or not it is flowing.
     *
     * @param state The block state
     * @return Whether or not the block is water
     */
    static boolean isWater(IBlockState state) {
        Fluid f = state.getFluidState().getFluid();
        return f == Fluids.WATER || f == Fluids.FLOWING_WATER;
    }

    /**
     * Returns whether or not the block at the specified pos is
     * water, regardless of whether or not it is flowing.
     *
     * @param ctx The player context
     * @param bp  The block pos
     * @return Whether or not the block is water
     */
    static boolean isWater(IPlayerContext ctx, BlockPos bp) {
        return isWater(BlockStateInterface.get(ctx, bp));
    }

    static boolean isLava(IBlockState state) {
        Fluid f = state.getFluidState().getFluid();
        return f == Fluids.LAVA || f == Fluids.FLOWING_LAVA;
    }

    /**
     * Returns whether or not the specified pos has a liquid
     *
     * @param ctx The player context
     * @param p   The pos
     * @return Whether or not the block is a liquid
     */
    static boolean isLiquid(IPlayerContext ctx, BlockPos p) {
        return isLiquid(BlockStateInterface.get(ctx, p));
    }

    static boolean isLiquid(IBlockState blockState) {
        return !blockState.getFluidState().isEmpty();
    }

    static boolean possiblyFlowing(IBlockState state) {
        IFluidState fluidState = state.getFluidState();
        return fluidState.getFluid() instanceof FlowingFluid
                && fluidState.getFluid().getLevel(fluidState) != 8;
    }

    static boolean isFlowing(int x, int y, int z, IBlockState state, BlockStateInterface bsi) {
        IFluidState fluidState = state.getFluidState();
        if (!(fluidState.getFluid() instanceof FlowingFluid)) {
            return false;
        }
        if (fluidState.getFluid().getLevel(fluidState) != 8) {
            return true;
        }
        return possiblyFlowing(bsi.get0(x + 1, y, z))
                || possiblyFlowing(bsi.get0(x - 1, y, z))
                || possiblyFlowing(bsi.get0(x, y, z + 1))
                || possiblyFlowing(bsi.get0(x, y, z - 1));
    }


    static PlaceResult attemptToPlaceABlock(MovementState state, IBaritone baritone, BlockPos placeAt, boolean preferDown) {
        IPlayerContext ctx = baritone.getPlayerContext();
        Optional<Rotation> direct = RotationUtils.reachable(ctx, placeAt); // we assume that if there is a block there, it must be replacable
        boolean found = false;
        if (direct.isPresent()) {
            state.setTarget(new MovementState.MovementTarget(direct.get(), true));
            found = true;
        }
        for (int i = 0; i < 5; i++) {
            BlockPos against1 = placeAt.offset(HORIZONTALS_BUT_ALSO_DOWN____SO_EVERY_DIRECTION_EXCEPT_UP[i]);
            if (MovementHelper.canPlaceAgainst(ctx, against1)) {
                if (!((Baritone) baritone).getInventoryBehavior().selectThrowawayForLocation(false, placeAt.getX(), placeAt.getY(), placeAt.getZ())) { // get ready to place a throwaway block
                    Helper.HELPER.logDebug("bb pls get me some blocks. dirt, netherrack, cobble");
                    state.setStatus(MovementStatus.UNREACHABLE);
                    return PlaceResult.NO_OPTION;
                }
                double faceX = (placeAt.getX() + against1.getX() + 1.0D) * 0.5D;
                double faceY = (placeAt.getY() + against1.getY() + 1.0D) * 0.5D;
                double faceZ = (placeAt.getZ() + against1.getZ() + 1.0D) * 0.5D;
                Rotation place = RotationUtils.calcRotationFromVec3d(ctx.playerHead(), new Vec3d(faceX, faceY, faceZ), ctx.playerRotations());
                RayTraceResult res = RayTraceUtils.rayTraceTowards(ctx.player(), place, ctx.playerController().getBlockReachDistance());
                if (res != null && res.type == RayTraceResult.Type.BLOCK && res.getBlockPos().equals(against1) && res.getBlockPos().offset(res.sideHit).equals(placeAt)) {
                    state.setTarget(new MovementState.MovementTarget(place, true));
                    found = true;

                    if (!preferDown) {
                        // if preferDown is true, we want the last option
                        // if preferDown is false, we want the first
                        break;
                    }
                }
            }
        }
        if (ctx.getSelectedBlock().isPresent()) {
            BlockPos selectedBlock = ctx.getSelectedBlock().get();
            EnumFacing side = ctx.objectMouseOver().sideHit;
            // only way for selectedBlock.equals(placeAt) to be true is if it's replacable
            if (selectedBlock.equals(placeAt) || (MovementHelper.canPlaceAgainst(ctx, selectedBlock) && selectedBlock.offset(side).equals(placeAt))) {
                ((Baritone) baritone).getInventoryBehavior().selectThrowawayForLocation(true, placeAt.getX(), placeAt.getY(), placeAt.getZ());
                return PlaceResult.READY_TO_PLACE;
            }
        }
        if (found) {
            ((Baritone) baritone).getInventoryBehavior().selectThrowawayForLocation(true, placeAt.getX(), placeAt.getY(), placeAt.getZ());
            return PlaceResult.ATTEMPTING;
        }
        return PlaceResult.NO_OPTION;
    }

    enum PlaceResult {
        READY_TO_PLACE, ATTEMPTING, NO_OPTION;
    }
}<|MERGE_RESOLUTION|>--- conflicted
+++ resolved
@@ -58,13 +58,6 @@
         return b == Blocks.ICE // ice becomes water, and water can mess up the path
                 || b instanceof BlockSilverfish // obvious reasons
                 // call context.get directly with x,y,z. no need to make 5 new BlockPos for no reason
-<<<<<<< HEAD
-                || !bsi.get0(x, y + 1, z).getFluidState().isEmpty()//don't break anything touching liquid on any side
-                || !bsi.get0(x + 1, y, z).getFluidState().isEmpty()
-                || !bsi.get0(x - 1, y, z).getFluidState().isEmpty()
-                || !bsi.get0(x, y, z + 1).getFluidState().isEmpty()
-                || !bsi.get0(x, y, z - 1).getFluidState().isEmpty();
-=======
                 || avoidAdjacentBreaking(bsi, x, y + 1, z, true)
                 || avoidAdjacentBreaking(bsi, x + 1, y, z, false)
                 || avoidAdjacentBreaking(bsi, x - 1, y, z, false)
@@ -85,8 +78,7 @@
                 && BlockFalling.canFallThrough(bsi.get0(x, y - 1, z))) { // and if it would fall (i.e. it's unsupported)
             return true; // dont break a block that is adjacent to unsupported gravel because it can cause really weird stuff
         }
-        return block instanceof BlockLiquid;
->>>>>>> 54da0d24
+        return state.getFluidState().isEmpty();
     }
 
     static boolean canWalkThrough(IPlayerContext ctx, BetterBlockPos pos) {
@@ -383,7 +375,7 @@
     static double getMiningDurationTicks(CalculationContext context, int x, int y, int z, IBlockState state, boolean includeFalling) {
         Block block = state.getBlock();
         if (!canWalkThrough(context.bsi, x, y, z, state)) {
-            if (block instanceof BlockLiquid) {
+            if (!state.getFluidState().isEmpty()) {
                 return COST_INF;
             }
             double mult = context.breakCostMultiplierAt(x, y, z);
@@ -393,13 +385,6 @@
             if (avoidBreaking(context.bsi, x, y, z, state)) {
                 return COST_INF;
             }
-<<<<<<< HEAD
-            if (!state.getFluidState().isEmpty()) {
-                return COST_INF;
-            }
-            double m = Blocks.CRAFTING_TABLE.equals(block) ? 10 : 1; // TODO see if this is still necessary. it's from MineBot when we wanted to penalize breaking its crafting table
-=======
->>>>>>> 54da0d24
             double strVsBlock = context.toolSet.getStrVsBlock(state);
             if (strVsBlock <= 0) {
                 return COST_INF;
