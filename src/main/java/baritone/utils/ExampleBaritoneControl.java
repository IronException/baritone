/*
 * This file is part of Baritone.
 *
 * Baritone is free software: you can redistribute it and/or modify
 * it under the terms of the GNU Lesser General Public License as published by
 * the Free Software Foundation, either version 3 of the License, or
 * (at your option) any later version.
 *
 * Baritone is distributed in the hope that it will be useful,
 * but WITHOUT ANY WARRANTY; without even the implied warranty of
 * MERCHANTABILITY or FITNESS FOR A PARTICULAR PURPOSE.  See the
 * GNU Lesser General Public License for more details.
 *
 * You should have received a copy of the GNU Lesser General Public License
 * along with Baritone.  If not, see <https://www.gnu.org/licenses/>.
 */

package baritone.utils;

import baritone.Baritone;
import baritone.api.Settings;
import baritone.api.cache.IRememberedInventory;
import baritone.api.cache.IWaypoint;
import baritone.api.event.events.ChatEvent;
import baritone.api.pathing.goals.*;
import baritone.api.pathing.movement.ActionCosts;
import baritone.api.utils.BetterBlockPos;
import baritone.api.utils.SettingsUtil;
import baritone.behavior.Behavior;
import baritone.behavior.PathingBehavior;
import baritone.cache.ChunkPacker;
import baritone.cache.Waypoint;
import baritone.pathing.movement.CalculationContext;
import baritone.pathing.movement.Movement;
import baritone.pathing.movement.Moves;
import baritone.process.CustomGoalProcess;
import baritone.utils.pathing.SegmentedCalculator;
import baritone.utils.schematic.AirSchematic;
import net.minecraft.block.Block;
import net.minecraft.client.Minecraft;
import net.minecraft.client.multiplayer.ChunkProviderClient;
import net.minecraft.entity.Entity;
import net.minecraft.entity.player.EntityPlayer;
import net.minecraft.item.ItemStack;
import net.minecraft.util.math.BlockPos;
import net.minecraft.world.chunk.Chunk;

import java.util.*;
import java.util.stream.Collectors;
import java.util.stream.Stream;

public class ExampleBaritoneControl extends Behavior implements Helper {

    private static final String HELP_MSG =
            "baritone - Output settings into chat\n" +
                    "settings - Same as baritone\n" +
                    "goal - Create a goal (one number is '<Y>', two is '<X> <Z>', three is '<X> <Y> <Z>, 'clear' to clear)\n" +
                    "path - Go towards goal\n" +
                    "repack - (debug) Repacks chunk cache\n" +
                    "rescan - (debug) Same as repack\n" +
                    "axis - Paths towards the closest axis or diagonal axis, at y=120\n" +
                    "cancel - Cancels current path\n" +
                    "forcecancel - sudo cancel (only use if very glitched, try toggling 'pause' first)\n" +
                    "gc - Calls System.gc();\n" +
                    "invert - Runs away from the goal instead of towards it\n" +
                    "follow - Follows a player 'follow username'\n" +
                    "reloadall - (debug) Reloads chunk cache\n" +
                    "saveall - (debug) Saves chunk cache\n" +
                    "find - (debug) outputs how many blocks of a certain type are within the cache\n" +
                    "mine - Paths to and mines specified blocks 'mine x_ore y_ore ...'\n" +
                    "thisway - Creates a goal X blocks where you're facing\n" +
                    "list - Lists waypoints under a category\n" +
                    "get - Same as list\n" +
                    "show - Same as list\n" +
                    "save - Saves a waypoint (works but don't try to make sense of it)\n" +
                    "goto - Paths towards specified block or waypoint\n" +
                    "spawn - Paths towards world spawn or your most recent bed right-click\n" +
                    "sethome - Sets \"home\"\n" +
                    "home - Paths towards \"home\" \n" +
                    "costs - (debug) all movement costs from current location\n" +
                    "damn - Daniel\n" +
                    "Go to https://github.com/cabaletta/baritone/blob/master/USAGE.md for more information";

    private static final String COMMAND_PREFIX = "#";

    public ExampleBaritoneControl(Baritone baritone) {
        super(baritone);
    }

    @Override
    public void onSendChatMessage(ChatEvent event) {
        String msg = event.getMessage();
        if (Baritone.settings().prefixControl.get() && msg.startsWith(COMMAND_PREFIX)) {
            if (!runCommand(msg.substring(COMMAND_PREFIX.length()))) {
                logDirect("Invalid command");
            }
            event.cancel(); // always cancel if using prefixControl
            return;
        }
        if (!Baritone.settings().chatControl.get() && !Baritone.settings().removePrefix.get()) {
            return;
        }
        if (runCommand(msg)) {
            event.cancel();
        }
    }

    public boolean runCommand(String msg0) { // you may think this can be private, but impcat calls it from .b =)
        String msg = msg0.toLowerCase(Locale.US).trim(); // don't reassign the argument LOL
        PathingBehavior pathingBehavior = baritone.getPathingBehavior();
        CustomGoalProcess customGoalProcess = baritone.getCustomGoalProcess();
        List<Settings.Setting<Boolean>> toggleable = Baritone.settings().getAllValuesByType(Boolean.class);
        for (Settings.Setting<Boolean> setting : toggleable) {
            if (msg.equalsIgnoreCase(setting.getName())) {
                setting.value ^= true;
                logDirect("Toggled " + setting.getName() + " to " + setting.value);
                SettingsUtil.save(Baritone.settings());
                return true;
            }
        }
        if (msg.equals("baritone") || msg.equals("modifiedsettings") || msg.startsWith("settings m") || msg.equals("modified")) {
            logDirect("All settings that have been modified from their default values:");
            for (Settings.Setting<?> setting : SettingsUtil.modifiedSettings(Baritone.settings())) {
                logDirect(setting.toString());
            }
            return true;
        }
        if (msg.startsWith("settings")) {
            String rest = msg.substring("settings".length());
            try {
                int page = Integer.parseInt(rest.trim());
                int min = page * 10;
                int max = Math.min(Baritone.settings().allSettings.size(), (page + 1) * 10);
                logDirect("Settings " + min + " to " + (max - 1) + ":");
                for (int i = min; i < max; i++) {
                    logDirect(Baritone.settings().allSettings.get(i).toString());
                }
            } catch (Exception ex) { // NumberFormatException | ArrayIndexOutOfBoundsException and probably some others I'm forgetting lol
                ex.printStackTrace();
                logDirect("All settings:");
                for (Settings.Setting<?> setting : Baritone.settings().allSettings) {
                    logDirect(setting.toString());
                }
                logDirect("To get one page of ten settings at a time, do settings <num>");
            }
            return true;
        }
        if (msg.equals("") || msg.equals("help") || msg.equals("?")) {
            for (String line : HELP_MSG.split("\n")) {
                logDirect(line);
            }
            return true;
        }
        if (msg.contains(" ")) {
            String settingName = msg.substring(0, msg.indexOf(' '));
            String settingValue = msg.substring(msg.indexOf(' ') + 1);
            Settings.Setting setting = Baritone.settings().byLowerName.get(settingName);
            if (setting != null) {
                if (settingValue.equals("reset")) {
                    logDirect("Resetting setting " + settingName + " to default value.");
                    setting.reset();
                } else {
                    try {
                        SettingsUtil.parseAndApply(Baritone.settings(), settingName, settingValue);
                    } catch (Exception ex) {
                        logDirect("Unable to parse setting");
                        return true;
                    }
                }
                SettingsUtil.save(Baritone.settings());
                logDirect(setting.toString());
                return true;
            }
        }
        if (Baritone.settings().byLowerName.containsKey(msg)) {
            Settings.Setting<?> setting = Baritone.settings().byLowerName.get(msg);
            logDirect(setting.toString());
            return true;
        }

        if (msg.startsWith("goal")) {
            String rest = msg.substring(4).trim();
            Goal goal;
            if (rest.equals("clear") || rest.equals("none")) {
                goal = null;
            } else {
                String[] params = rest.split(" ");
                if (params[0].equals("")) {
                    params = new String[]{};
                }
                goal = parseGoal(params);
                if (goal == null) {
                    return true;
                }
            }
            customGoalProcess.setGoal(goal);
            logDirect("Goal: " + goal);
            return true;
        }
        if (msg.equals("path")) {
            if (pathingBehavior.getGoal() == null) {
                logDirect("No goal.");
            } else if (pathingBehavior.getGoal().isInGoal(ctx.playerFeet())) {
                logDirect("Already in goal");
            } else if (pathingBehavior.isPathing()) {
                logDirect("Currently executing a path. Please cancel it first.");
            } else {
                customGoalProcess.setGoalAndPath(pathingBehavior.getGoal());
            }
            return true;
        }
        if (msg.equals("fullpath")) {
            if (pathingBehavior.getGoal() == null) {
                logDirect("No goal.");
            } else {
                logDirect("Started segmented calculator");
                SegmentedCalculator.calculateSegmentsThreaded(pathingBehavior.pathStart(), pathingBehavior.getGoal(), new CalculationContext(baritone, true), ipath -> {
                    logDirect("Found a path");
                    logDirect("Ends at " + ipath.getDest());
                    logDirect("Length " + ipath.length());
                    logDirect("Estimated time " + ipath.ticksRemainingFrom(0));
                    pathingBehavior.secretCursedFunctionDoNotCall(ipath); // it's okay when *I* do it
                }, () -> {
                    logDirect("Path calculation failed, no path");
                });
            }
            return true;
        }
        if (msg.equals("version")) {
            String version = ExampleBaritoneControl.class.getPackage().getImplementationVersion();
            if (version == null) {
                logDirect("No version detected. Either dev environment or broken install.");
            } else {
                logDirect("You are using Baritone v" + version);
            }
            return true;
        }
        if (msg.equals("repack") || msg.equals("rescan")) {
            ChunkProviderClient cli = (ChunkProviderClient) ctx.world().getChunkProvider();
            int playerChunkX = ctx.playerFeet().getX() >> 4;
            int playerChunkZ = ctx.playerFeet().getZ() >> 4;
            int count = 0;
            for (int x = playerChunkX - 40; x <= playerChunkX + 40; x++) {
                for (int z = playerChunkZ - 40; z <= playerChunkZ + 40; z++) {
                    Chunk chunk = cli.getLoadedChunk(x, z);
                    if (chunk != null) {
                        count++;
                        baritone.getWorldProvider().getCurrentWorld().getCachedWorld().queueForPacking(chunk);
                    }
                }
            }
            logDirect("Queued " + count + " chunks for repacking");
            return true;
        }
<<<<<<< HEAD
        if (msg.startsWith("build")) {
            String file;
            BlockPos origin;
            try {
                String[] coords = msg.substring("build".length()).trim().split(" ");
                file = coords[0] + ".schematic";
                origin = new BlockPos(Integer.parseInt(coords[1]), Integer.parseInt(coords[2]), Integer.parseInt(coords[3]));
            } catch (Exception ex) {
                file = msg.substring(5).trim() + ".schematic";
                origin = ctx.playerFeet();
            }
            logDirect("Loading '" + file + "' to build from origin " + origin);
            boolean success = baritone.getBuilderProcess().build(file, origin);
            logDirect(success ? "Loaded" : "Unable to load");
=======
        if (msg.equals("come")) {
            customGoalProcess.setGoalAndPath(new GoalBlock(new BlockPos(mc.getRenderViewEntity())));
            logDirect("Coming");
>>>>>>> 4c6f321c
            return true;
        }
        if (msg.equals("axis") || msg.equals("highway")) {
            customGoalProcess.setGoalAndPath(new GoalAxis());
            return true;
        }
        if (msg.equals("cancel") || msg.equals("stop")) {
            pathingBehavior.cancelEverything();
            logDirect("ok canceled");
            return true;
        }
        if (msg.equals("forcecancel")) {
            pathingBehavior.cancelEverything();
            pathingBehavior.forceCancel();
            logDirect("ok force canceled");
            return true;
        }
        if (msg.equals("gc")) {
            System.gc();
            logDirect("Called System.gc();");
            return true;
        }
        if (msg.equals("invert")) {
            Goal goal = pathingBehavior.getGoal();
            BlockPos runAwayFrom;
            if (goal instanceof GoalXZ) {
                runAwayFrom = new BlockPos(((GoalXZ) goal).getX(), 0, ((GoalXZ) goal).getZ());
            } else if (goal instanceof GoalBlock) {
                runAwayFrom = ((GoalBlock) goal).getGoalPos();
            } else {
                logDirect("Goal must be GoalXZ or GoalBlock to invert");
                logDirect("Inverting goal of player feet");
                runAwayFrom = ctx.playerFeet();
            }
            customGoalProcess.setGoalAndPath(new GoalRunAway(1, runAwayFrom) {
                @Override
                public boolean isInGoal(int x, int y, int z) {
                    return false;
                }
            });
            return true;
        }
        if (msg.startsWith("cleararea")) {
            String suffix = msg.substring("cleararea".length());
            BlockPos corner1;
            BlockPos corner2;
            if (suffix.isEmpty()) {
                // clear the area from the current goal to here
                Goal goal = baritone.getPathingBehavior().getGoal();
                if (goal == null || !(goal instanceof GoalBlock)) {
                    logDirect("Need to specify goal of opposite corner");
                    return true;
                }
                corner1 = ((GoalBlock) goal).getGoalPos();
                corner2 = ctx.playerFeet();
            } else {
                try {
                    String[] spl = suffix.split(" ");
                    corner1 = ctx.playerFeet();
                    corner2 = new BlockPos(Integer.parseInt(spl[0]), Integer.parseInt(spl[1]), Integer.parseInt(spl[2]));
                } catch (NumberFormatException | ArrayIndexOutOfBoundsException | NullPointerException ex) {
                    logDirect("unable to parse");
                    return true;
                }
            }
            BlockPos origin = new BlockPos(Math.min(corner1.getX(), corner2.getX()), Math.min(corner1.getY(), corner2.getY()), Math.min(corner1.getZ(), corner2.getZ()));
            int widthX = Math.abs(corner1.getX() - corner2.getX()) + 1;
            int heightY = Math.abs(corner1.getY() - corner2.getY()) + 1;
            int lengthZ = Math.abs(corner1.getZ() - corner2.getZ()) + 1;
            baritone.getBuilderProcess().build("clear area", new AirSchematic(widthX, heightY, lengthZ), origin);
            return true;
        }
        if (msg.equals("reset")) {
            for (Settings.Setting setting : Baritone.settings().allSettings) {
                setting.reset();
            }
            SettingsUtil.save(Baritone.settings());
            logDirect("Baritone settings reset");
            return true;
        }
        if (msg.equals("render")) {
            BetterBlockPos pf = ctx.playerFeet();
            Minecraft.getMinecraft().renderGlobal.markBlockRangeForRenderUpdate(pf.x - 500, pf.y - 500, pf.z - 500, pf.x + 500, pf.y + 500, pf.z + 500);
            logDirect("okay");
            return true;
        }
        if (msg.equals("echest")) {
            Optional<List<ItemStack>> contents = baritone.getMemoryBehavior().echest();
            if (contents.isPresent()) {
                logDirect("echest contents:");
                log(contents.get());
            } else {
                logDirect("echest contents unknown");
            }
            return true;
        }
        if (msg.equals("chests")) {
            System.out.println(baritone.getWorldProvider());
            System.out.println(baritone.getWorldProvider().getCurrentWorld());

            System.out.println(baritone.getWorldProvider().getCurrentWorld().getContainerMemory());

            System.out.println(baritone.getWorldProvider().getCurrentWorld().getContainerMemory().getRememberedInventories());

            System.out.println(baritone.getWorldProvider().getCurrentWorld().getContainerMemory().getRememberedInventories().entrySet());

            System.out.println(baritone.getWorldProvider().getCurrentWorld().getContainerMemory().getRememberedInventories().entrySet());
            for (Map.Entry<BlockPos, IRememberedInventory> entry : baritone.getWorldProvider().getCurrentWorld().getContainerMemory().getRememberedInventories().entrySet()) {
                logDirect(entry.getKey() + "");
                log(entry.getValue().getContents());
            }
            return true;
        }
        if (msg.startsWith("followplayers")) {
            baritone.getFollowProcess().follow(EntityPlayer.class::isInstance); // O P P A
            logDirect("Following any players");
            return true;
        }
        if (msg.startsWith("follow")) {
            String name = msg.substring(6).trim();
            Optional<Entity> toFollow = Optional.empty();
            if (name.length() == 0) {
                toFollow = ctx.getSelectedEntity();
            } else {
                for (EntityPlayer pl : ctx.world().playerEntities) {
                    String theirName = pl.getName().trim().toLowerCase();
                    if (!theirName.equals(ctx.player().getName().trim().toLowerCase()) && (theirName.contains(name) || name.contains(theirName))) { // don't follow ourselves lol
                        toFollow = Optional.of(pl);
                    }
                }
            }
            if (!toFollow.isPresent()) {
                logDirect("Not found");
                return true;
            }
            Entity effectivelyFinal = toFollow.get();
            baritone.getFollowProcess().follow(x -> effectivelyFinal.equals(x));
            logDirect("Following " + toFollow.get());
            return true;
        }
        if (msg.equals("reloadall")) {
            baritone.getWorldProvider().getCurrentWorld().getCachedWorld().reloadAllFromDisk();
            logDirect("ok");
            return true;
        }
        if (msg.equals("saveall")) {
            baritone.getWorldProvider().getCurrentWorld().getCachedWorld().save();
            logDirect("ok");
            return true;
        }
        if (msg.startsWith("find")) {
            String blockType = msg.substring(4).trim();
            LinkedList<BlockPos> locs = baritone.getWorldProvider().getCurrentWorld().getCachedWorld().getLocationsOf(blockType, 1, ctx.playerFeet().getX(), ctx.playerFeet().getZ(), 4);
            logDirect("Have " + locs.size() + " locations");
            for (BlockPos pos : locs) {
                Block actually = BlockStateInterface.get(ctx, pos).getBlock();
                if (!ChunkPacker.blockToString(actually).equalsIgnoreCase(blockType)) {
                    System.out.println("Was looking for " + blockType + " but actually found " + actually + " " + ChunkPacker.blockToString(actually));
                }
            }
            return true;
        }
        if (msg.startsWith("mine")) {
            String[] blockTypes = msg.substring(4).trim().split(" ");
            try {
                int quantity = Integer.parseInt(blockTypes[1]);
                Block block = ChunkPacker.stringToBlock(blockTypes[0]);
                Objects.requireNonNull(block);
                baritone.getMineProcess().mine(quantity, block);
                logDirect("Will mine " + quantity + " " + blockTypes[0]);
                return true;
            } catch (NumberFormatException | ArrayIndexOutOfBoundsException | NullPointerException ex) {}
            for (String s : blockTypes) {
                if (ChunkPacker.stringToBlock(s) == null) {
                    logDirect(s + " isn't a valid block name");
                    return true;
                }

            }
            baritone.getMineProcess().mineByName(0, blockTypes);
            logDirect("Started mining blocks of type " + Arrays.toString(blockTypes));
            return true;
        }
        if (msg.equals("click")) {
            new Thread(() -> {
                try {
                    Thread.sleep(100);
                    mc.addScheduledTask(() -> mc.displayGuiScreen(new GuiClickMeme()));
                } catch (Exception ignored) {}
            }).start();
            logDirect("aight dude");
            return true;
        }
        if (msg.startsWith("thisway") || msg.startsWith("forward")) {
            try {
                Goal goal = GoalXZ.fromDirection(ctx.playerFeetAsVec(), ctx.player().rotationYaw, Double.parseDouble(msg.substring(7).trim()));
                customGoalProcess.setGoal(goal);
                logDirect("Goal: " + goal);
            } catch (NumberFormatException ex) {
                logDirect("Error unable to parse '" + msg.substring(7).trim() + "' to a double.");
            }
            return true;
        }
        if (msg.startsWith("list") || msg.startsWith("get ") || msg.startsWith("show")) {
            String waypointType = msg.substring(4).trim();
            if (waypointType.endsWith("s")) {
                // for example, "show deaths"
                waypointType = waypointType.substring(0, waypointType.length() - 1);
            }
            Waypoint.Tag tag = Waypoint.Tag.fromString(waypointType);
            if (tag == null) {
                logDirect("Not a valid tag. Tags are: " + Arrays.asList(Waypoint.Tag.values()).toString().toLowerCase());
                return true;
            }
            Set<IWaypoint> waypoints = baritone.getWorldProvider().getCurrentWorld().getWaypoints().getByTag(tag);
            // might as well show them from oldest to newest
            List<IWaypoint> sorted = new ArrayList<>(waypoints);
            sorted.sort(Comparator.comparingLong(IWaypoint::getCreationTimestamp));
            logDirect("Waypoints under tag " + tag + ":");
            for (IWaypoint waypoint : sorted) {
                logDirect(waypoint.toString());
            }
            return true;
        }
        if (msg.startsWith("save")) {
            String name = msg.substring(4).trim();
            BlockPos pos = ctx.playerFeet();
            if (name.contains(" ")) {
                logDirect("Name contains a space, assuming it's in the format 'save waypointName X Y Z'");
                String[] parts = name.split(" ");
                if (parts.length != 4) {
                    logDirect("Unable to parse, expected four things");
                    return true;
                }
                try {
                    pos = new BlockPos(Integer.parseInt(parts[1]), Integer.parseInt(parts[2]), Integer.parseInt(parts[3]));
                } catch (NumberFormatException ex) {
                    logDirect("Unable to parse coordinate integers");
                    return true;
                }
                name = parts[0];
            }
            baritone.getWorldProvider().getCurrentWorld().getWaypoints().addWaypoint(new Waypoint(name, Waypoint.Tag.USER, pos));
            logDirect("Saved user defined position " + pos + " under name '" + name + "'. Say 'goto " + name + "' to set goal, say 'list user' to list custom waypoints.");
            return true;
        }
        if (msg.startsWith("goto")) {
            String waypointType = msg.substring(4).trim();
            if (waypointType.endsWith("s") && Waypoint.Tag.fromString(waypointType.substring(0, waypointType.length() - 1)) != null) {
                // for example, "show deaths"
                waypointType = waypointType.substring(0, waypointType.length() - 1);
            }
            Waypoint.Tag tag = Waypoint.Tag.fromString(waypointType);
            IWaypoint waypoint;
            if (tag == null) {
                String mining = waypointType;
                Block block = ChunkPacker.stringToBlock(mining);
                //logDirect("Not a valid tag. Tags are: " + Arrays.asList(Waypoint.Tag.values()).toString().toLowerCase());
                if (block == null) {
                    waypoint = baritone.getWorldProvider().getCurrentWorld().getWaypoints().getAllWaypoints().stream().filter(w -> w.getName().equalsIgnoreCase(mining)).max(Comparator.comparingLong(IWaypoint::getCreationTimestamp)).orElse(null);
                    if (waypoint == null) {
                        Goal goal = parseGoal(waypointType.split(" "));
                        if (goal != null) {
                            logDirect("Going to " + goal);
                            customGoalProcess.setGoalAndPath(goal);
                        }
                        return true;
                    }
                } else {
                    baritone.getGetToBlockProcess().getToBlock(block);
                    return true;
                }
            } else {
                waypoint = baritone.getWorldProvider().getCurrentWorld().getWaypoints().getMostRecentByTag(tag);
                if (waypoint == null) {
                    logDirect("None saved for tag " + tag);
                    return true;
                }
            }
            Goal goal = new GoalBlock(waypoint.getLocation());
            customGoalProcess.setGoalAndPath(goal);
            return true;
        }
        if (msg.equals("spawn") || msg.equals("bed")) {
            IWaypoint waypoint = baritone.getWorldProvider().getCurrentWorld().getWaypoints().getMostRecentByTag(Waypoint.Tag.BED);
            if (waypoint == null) {
                BlockPos spawnPoint = ctx.player().getBedLocation();
                // for some reason the default spawnpoint is underground sometimes
                Goal goal = new GoalXZ(spawnPoint.getX(), spawnPoint.getZ());
                logDirect("spawn not saved, defaulting to world spawn. set goal to " + goal);
                customGoalProcess.setGoalAndPath(goal);
            } else {
                Goal goal = new GoalGetToBlock(waypoint.getLocation());
                customGoalProcess.setGoalAndPath(goal);
                logDirect("Set goal to most recent bed " + goal);
            }
            return true;
        }
        if (msg.equals("sethome")) {
            baritone.getWorldProvider().getCurrentWorld().getWaypoints().addWaypoint(new Waypoint("", Waypoint.Tag.HOME, ctx.playerFeet()));
            logDirect("Saved. Say home to set goal.");
            return true;
        }
        if (msg.equals("home")) {
            IWaypoint waypoint = baritone.getWorldProvider().getCurrentWorld().getWaypoints().getMostRecentByTag(Waypoint.Tag.HOME);
            if (waypoint == null) {
                logDirect("home not saved");
            } else {
                Goal goal = new GoalBlock(waypoint.getLocation());
                customGoalProcess.setGoalAndPath(goal);
                logDirect("Going to saved home " + goal);
            }
            return true;
        }
        if (msg.equals("costs")) {
            List<Movement> moves = Stream.of(Moves.values()).map(x -> x.apply0(new CalculationContext(baritone), ctx.playerFeet())).collect(Collectors.toCollection(ArrayList::new));
            while (moves.contains(null)) {
                moves.remove(null);
            }
            moves.sort(Comparator.comparingDouble(move -> move.getCost(new CalculationContext(baritone))));
            for (Movement move : moves) {
                String[] parts = move.getClass().toString().split("\\.");
                double cost = move.getCost();
                String strCost = cost + "";
                if (cost >= ActionCosts.COST_INF) {
                    strCost = "IMPOSSIBLE";
                }
                logDirect(parts[parts.length - 1] + " " + move.getDest().getX() + "," + move.getDest().getY() + "," + move.getDest().getZ() + " " + strCost);
            }
            return true;
        }
        if (msg.equals("damn")) {
            logDirect("daniel");
        }
        return false;
    }

    private void log(List<ItemStack> stacks) {
        for (ItemStack stack : stacks) {
            if (!stack.isEmpty()) {
                logDirect(stack.getCount() + "x " + stack.getDisplayName() + "@" + stack.getItemDamage());
            }
        }
    }

    private Goal parseGoal(String[] params) {
        Goal goal;
        try {
            switch (params.length) {
                case 0:
                    goal = new GoalBlock(ctx.playerFeet());
                    break;
                case 1:
                    goal = new GoalYLevel(Integer.parseInt(params[0]));
                    break;
                case 2:
                    goal = new GoalXZ(Integer.parseInt(params[0]), Integer.parseInt(params[1]));
                    break;
                case 3:
                    goal = new GoalBlock(new BlockPos(Integer.parseInt(params[0]), Integer.parseInt(params[1]), Integer.parseInt(params[2])));
                    break;
                default:
                    logDirect("unable to understand lol");
                    return null;
            }
        } catch (NumberFormatException ex) {
            logDirect("unable to parse integer " + ex);
            return null;
        }
        return goal;
    }
}<|MERGE_RESOLUTION|>--- conflicted
+++ resolved
@@ -252,7 +252,6 @@
             logDirect("Queued " + count + " chunks for repacking");
             return true;
         }
-<<<<<<< HEAD
         if (msg.startsWith("build")) {
             String file;
             BlockPos origin;
@@ -267,11 +266,11 @@
             logDirect("Loading '" + file + "' to build from origin " + origin);
             boolean success = baritone.getBuilderProcess().build(file, origin);
             logDirect(success ? "Loaded" : "Unable to load");
-=======
+            return true;
+        }
         if (msg.equals("come")) {
             customGoalProcess.setGoalAndPath(new GoalBlock(new BlockPos(mc.getRenderViewEntity())));
             logDirect("Coming");
->>>>>>> 4c6f321c
             return true;
         }
         if (msg.equals("axis") || msg.equals("highway")) {
