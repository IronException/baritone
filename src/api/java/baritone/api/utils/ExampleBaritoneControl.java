/*
 * This file is part of Baritone.
 *
 * Baritone is free software: you can redistribute it and/or modify
 * it under the terms of the GNU Lesser General Public License as published by
 * the Free Software Foundation, either version 3 of the License, or
 * (at your option) any later version.
 *
 * Baritone is distributed in the hope that it will be useful,
 * but WITHOUT ANY WARRANTY; without even the implied warranty of
 * MERCHANTABILITY or FITNESS FOR A PARTICULAR PURPOSE.  See the
 * GNU Lesser General Public License for more details.
 *
 * You should have received a copy of the GNU Lesser General Public License
 * along with Baritone.  If not, see <https://www.gnu.org/licenses/>.
 */

package baritone.api.utils;

import baritone.api.BaritoneAPI;
import baritone.api.IBaritone;
import baritone.api.Settings;
import baritone.api.behavior.IPathingBehavior;
import baritone.api.cache.IRememberedInventory;
import baritone.api.cache.IWaypoint;
import baritone.api.cache.Waypoint;
import baritone.api.event.events.ChatEvent;
import baritone.api.event.listener.AbstractGameEventListener;
import baritone.api.pathing.goals.*;
import baritone.api.process.IBaritoneProcess;
import baritone.api.process.ICustomGoalProcess;
import baritone.api.process.IGetToBlockProcess;
import net.minecraft.block.Block;
import net.minecraft.client.Minecraft;
import net.minecraft.client.multiplayer.ClientChunkProvider;
import net.minecraft.crash.CrashReport;
import net.minecraft.entity.Entity;
<<<<<<< HEAD
import net.minecraft.entity.player.PlayerEntity;
=======
import net.minecraft.entity.item.EntityItem;
import net.minecraft.entity.player.EntityPlayer;
>>>>>>> de6e96b9
import net.minecraft.item.ItemStack;
import net.minecraft.util.math.BlockPos;
import net.minecraft.world.chunk.Chunk;

import java.nio.file.Path;
import java.util.*;

public class ExampleBaritoneControl implements Helper, AbstractGameEventListener {

    private static final String HELP_MSG =
            "baritone - Output settings into chat\n" +
                    "settings - Same as baritone\n" +
                    "goal - Create a goal (one number is '<Y>', two is '<X> <Z>', three is '<X> <Y> <Z>, 'clear' to clear)\n" +
                    "path - Go towards goal\n" +
                    "repack - (debug) Repacks chunk cache\n" +
                    "rescan - (debug) Same as repack\n" +
                    "axis - Paths towards the closest axis or diagonal axis, at y=120\n" +
                    "cancel - Cancels current path\n" +
                    "forcecancel - sudo cancel (only use if very glitched, try toggling 'pause' first)\n" +
                    "gc - Calls System.gc();\n" +
                    "invert - Runs away from the goal instead of towards it\n" +
                    "follow - Follows a player 'follow username'\n" +
                    "reloadall - (debug) Reloads chunk cache\n" +
                    "saveall - (debug) Saves chunk cache\n" +
                    "find - (debug) outputs how many blocks of a certain type are within the cache\n" +
                    "mine - Paths to and mines specified blocks 'mine x_ore y_ore ...'\n" +
                    "thisway - Creates a goal X blocks where you're facing\n" +
                    "list - Lists waypoints under a category\n" +
                    "get - Same as list\n" +
                    "show - Same as list\n" +
                    "save - Saves a waypoint (works but don't try to make sense of it)\n" +
                    "delete - Deletes a waypoint\n" +
                    "goto - Paths towards specified block or waypoint\n" +
                    "spawn - Paths towards world spawn or your most recent bed right-click\n" +
                    "sethome - Sets \"home\"\n" +
                    "home - Paths towards \"home\" \n" +
                    "costs - (debug) all movement costs from current location\n" +
                    "damn - Daniel\n" +
                    "Go to https://github.com/cabaletta/baritone/blob/master/USAGE.md for more information";

    private static final String COMMAND_PREFIX = "#";

    public final IBaritone baritone;
    public final IPlayerContext ctx;

    public ExampleBaritoneControl(IBaritone baritone) {
        this.baritone = baritone;
        this.ctx = baritone.getPlayerContext();
        baritone.getGameEventHandler().registerEventListener(this);
    }

    @Override
    public void onSendChatMessage(ChatEvent event) {
        String msg = event.getMessage();
        if (BaritoneAPI.getSettings().prefixControl.value && msg.startsWith(COMMAND_PREFIX)) {
            if (!runCommand(msg.substring(COMMAND_PREFIX.length()))) {
                logDirect("Invalid command");
            }
            event.cancel(); // always cancel if using prefixControl
            return;
        }
        if (!BaritoneAPI.getSettings().chatControl.value && !BaritoneAPI.getSettings().removePrefix.value) {
            return;
        }
        if (runCommand(msg)) {
            event.cancel();
        }
    }

    public boolean runCommand(String msg0) { // you may think this can be private, but impcat calls it from .b =)
        String msg = msg0.toLowerCase(Locale.US).trim(); // don't reassign the argument LOL
        IPathingBehavior pathingBehavior = baritone.getPathingBehavior();
        ICustomGoalProcess customGoalProcess = baritone.getCustomGoalProcess();
        List<Settings.Setting<Boolean>> toggleable = BaritoneAPI.getSettings().getAllValuesByType(Boolean.class);
        for (Settings.Setting<Boolean> setting : toggleable) {
            if (msg.equalsIgnoreCase(setting.getName())) {
                setting.value ^= true;
                logDirect("Toggled " + setting.getName() + " to " + setting.value);
                SettingsUtil.save(BaritoneAPI.getSettings());
                return true;
            }
        }
        if (msg.equals("baritone") || msg.equals("modifiedsettings") || msg.startsWith("settings m") || msg.equals("modified")) {
            logDirect("All settings that have been modified from their default values:");
            for (Settings.Setting<?> setting : SettingsUtil.modifiedSettings(BaritoneAPI.getSettings())) {
                logDirect(setting.toString());
            }
            return true;
        }
        if (msg.startsWith("settings")) {
            String rest = msg.substring("settings".length());
            try {
                int page = Integer.parseInt(rest.trim());
                int min = page * 10;
                int max = Math.min(BaritoneAPI.getSettings().allSettings.size(), (page + 1) * 10);
                logDirect("Settings " + min + " to " + (max - 1) + ":");
                for (int i = min; i < max; i++) {
                    logDirect(BaritoneAPI.getSettings().allSettings.get(i).toString());
                }
            } catch (Exception ex) { // NumberFormatException | ArrayIndexOutOfBoundsException and probably some others I'm forgetting lol
                ex.printStackTrace();
                logDirect("All settings:");
                for (Settings.Setting<?> setting : BaritoneAPI.getSettings().allSettings) {
                    logDirect(setting.toString());
                }
                logDirect("To get one page of ten settings at a time, do settings <num>");
            }
            return true;
        }
        if (msg.equals("") || msg.equals("help") || msg.equals("?")) {
            for (String line : HELP_MSG.split("\n")) {
                logDirect(line);
            }
            return true;
        }
        if (msg.contains(" ")) {
            String settingName = msg.substring(0, msg.indexOf(' '));
            String settingValue = msg.substring(msg.indexOf(' ') + 1);
            Settings.Setting setting = BaritoneAPI.getSettings().byLowerName.get(settingName);
            if (setting != null) {
                if (settingValue.equals("reset")) {
                    logDirect("Resetting setting " + settingName + " to default value.");
                    setting.reset();
                } else {
                    try {
                        SettingsUtil.parseAndApply(BaritoneAPI.getSettings(), settingName, settingValue);
                    } catch (Exception ex) {
                        logDirect("Unable to parse setting");
                        return true;
                    }
                }
                SettingsUtil.save(BaritoneAPI.getSettings());
                logDirect(setting.toString());
                return true;
            }
        }
        if (BaritoneAPI.getSettings().byLowerName.containsKey(msg)) {
            Settings.Setting<?> setting = BaritoneAPI.getSettings().byLowerName.get(msg);
            logDirect(setting.toString());
            return true;
        }

        if (msg.startsWith("goal")) {
            String rest = msg.substring(4).trim();
            Goal goal;
            if (rest.equals("clear") || rest.equals("none")) {
                goal = null;
            } else {
                String[] params = rest.split(" ");
                if (params[0].equals("")) {
                    params = new String[]{};
                }
                goal = parseGoal(params);
                if (goal == null) {
                    return true;
                }
            }
            customGoalProcess.setGoal(goal);
            logDirect("Goal: " + goal);
            return true;
        }
        if (msg.equals("crash")) {
            StringBuilder meme = new StringBuilder();
            CrashReport rep = new CrashReport("Manually triggered debug crash", new Throwable());
            mc.addGraphicsAndWorldToCrashReport(rep);
            rep.getSectionsInStringBuilder(meme);
            System.out.println(meme);
            logDirect(meme.toString());
            logDirect("ok");
            return true;
        }
        if (msg.equals("path")) {
            if (pathingBehavior.getGoal() == null) {
                logDirect("No goal.");
            } else if (pathingBehavior.getGoal().isInGoal(ctx.playerFeet())) {
                logDirect("Already in goal");
            } else if (pathingBehavior.isPathing()) {
                logDirect("Currently executing a path. Please cancel it first.");
            } else {
                customGoalProcess.setGoalAndPath(pathingBehavior.getGoal());
            }
            return true;
        }
        /*if (msg.equals("fullpath")) {
            if (pathingBehavior.getGoal() == null) {
                logDirect("No goal.");
            } else {
                logDirect("Started segmented calculator");
                SegmentedCalculator.calculateSegmentsThreaded(pathingBehavior.pathStart(), pathingBehavior.getGoal(), new CalculationContext(baritone, true), ipath -> {
                    logDirect("Found a path");
                    logDirect("Ends at " + ipath.getDest());
                    logDirect("Length " + ipath.length());
                    logDirect("Estimated time " + ipath.ticksRemainingFrom(0));
                    pathingBehavior.secretCursedFunctionDoNotCall(ipath); // it's okay when *I* do it
                }, () -> {
                    logDirect("Path calculation failed, no path");
                });
            }
            return true;
        }*/
        if (msg.equals("proc")) {
            Optional<IBaritoneProcess> proc = baritone.getPathingControlManager().mostRecentInControl();
            if (!proc.isPresent()) {
                logDirect("No process is in control");
                return true;
            }
            IBaritoneProcess p = proc.get();
            logDirect("Class: " + p.getClass());
            logDirect("Priority: " + p.priority());
            logDirect("Temporary: " + p.isTemporary());
            logDirect("Display name: " + p.displayName());
            logDirect("Command: " + baritone.getPathingControlManager().mostRecentCommand());
            return true;
        }
        if (msg.equals("version")) {
            String version = ExampleBaritoneControl.class.getPackage().getImplementationVersion();
            if (version == null) {
                logDirect("No version detected. Either dev environment or broken install.");
            } else {
                logDirect("You are using Baritone v" + version);
            }
            return true;
        }
        if (msg.equals("repack") || msg.equals("rescan")) {
            ClientChunkProvider cli = (ClientChunkProvider) ctx.world().getChunkProvider();
            int playerChunkX = ctx.playerFeet().getX() >> 4;
            int playerChunkZ = ctx.playerFeet().getZ() >> 4;
            int count = 0;
            for (int x = playerChunkX - 40; x <= playerChunkX + 40; x++) {
                for (int z = playerChunkZ - 40; z <= playerChunkZ + 40; z++) {
                    Chunk chunk = cli.getChunk(x, z, null, false);
                    if (chunk != null) {
                        count++;
                        baritone.getWorldProvider().getCurrentWorld().getCachedWorld().queueForPacking(chunk);
                    }
                }
            }
            logDirect("Queued " + count + " chunks for repacking");
            return true;
        }
        if (msg.startsWith("build")) {
            String file;
            BlockPos origin;
            try {
                String[] coords = msg.substring("build".length()).trim().split(" ");
                file = coords[0] + ".schematic";
                origin = new BlockPos(parseOrDefault(coords[1], ctx.playerFeet().x), parseOrDefault(coords[2], ctx.playerFeet().y), parseOrDefault(coords[3], ctx.playerFeet().z));
            } catch (Exception ex) {
                file = msg.substring(5).trim() + ".schematic";
                origin = ctx.playerFeet();
            }
            logDirect("Loading '" + file + "' to build from origin " + origin);
            boolean success = baritone.getBuilderProcess().build(file, origin);
            logDirect(success ? "Loaded" : "Unable to load");
            return true;
        }
        if (msg.startsWith("schematica")) {
            baritone.getBuilderProcess().buildOpenSchematic();
            return true;
        }
        if (msg.equals("come")) {
            customGoalProcess.setGoalAndPath(new GoalBlock(new BlockPos(Helper.mc.getRenderViewEntity())));
            logDirect("Coming");
            return true;
        }
        if (msg.equals("axis") || msg.equals("highway")) {
            customGoalProcess.setGoalAndPath(new GoalAxis());
            return true;
        }
        if (msg.equals("cancel") || msg.equals("stop")) {
            pathingBehavior.cancelEverything();
            logDirect("ok canceled");
            return true;
        }
        if (msg.equals("forcecancel")) {
            pathingBehavior.cancelEverything();
            pathingBehavior.forceCancel();
            logDirect("ok force canceled");
            return true;
        }
        if (msg.equals("gc")) {
            System.gc();
            logDirect("Called System.gc();");
            return true;
        }
        if (msg.equals("invert")) {
            Goal goal = pathingBehavior.getGoal();
            BlockPos runAwayFrom;
            if (goal instanceof GoalXZ) {
                runAwayFrom = new BlockPos(((GoalXZ) goal).getX(), 0, ((GoalXZ) goal).getZ());
            } else if (goal instanceof GoalBlock) {
                runAwayFrom = ((GoalBlock) goal).getGoalPos();
            } else {
                logDirect("Goal must be GoalXZ or GoalBlock to invert");
                logDirect("Inverting goal of player feet");
                runAwayFrom = ctx.playerFeet();
            }
            customGoalProcess.setGoalAndPath(new GoalRunAway(1, runAwayFrom) {
                @Override
                public boolean isInGoal(int x, int y, int z) {
                    return false;
                }
            });
            return true;
        }
        if (msg.startsWith("cleararea")) {
            String suffix = msg.substring("cleararea".length());
            BlockPos corner1;
            BlockPos corner2;
            if (suffix.isEmpty()) {
                // clear the area from the current goal to here
                Goal goal = baritone.getPathingBehavior().getGoal();
                if (!(goal instanceof GoalBlock)) {
                    logDirect("Need to specify goal of opposite corner");
                    return true;
                }
                corner1 = ((GoalBlock) goal).getGoalPos();
                corner2 = ctx.playerFeet();
            } else {
                try {
                    String[] spl = suffix.split(" ");
                    corner1 = ctx.playerFeet();
                    corner2 = new BlockPos(Integer.parseInt(spl[0]), Integer.parseInt(spl[1]), Integer.parseInt(spl[2]));
                } catch (NumberFormatException | ArrayIndexOutOfBoundsException | NullPointerException ex) {
                    logDirect("unable to parse");
                    return true;
                }
            }
            baritone.getBuilderProcess().clearArea(corner1, corner2);
            return true;
        }
        if (msg.equals("resume")) {
            baritone.getBuilderProcess().resume();
            logDirect("resumed");
            return true;
        }
        if (msg.equals("pause")) {
            baritone.getBuilderProcess().pause();
            logDirect("paused");
            return true;
        }
        if (msg.equals("reset")) {
            for (Settings.Setting setting : BaritoneAPI.getSettings().allSettings) {
                setting.reset();
            }
            SettingsUtil.save(BaritoneAPI.getSettings());
            logDirect("Baritone settings reset");
            return true;
        }
        if (msg.equals("tunnel")) {
            customGoalProcess.setGoalAndPath(new GoalStrictDirection(ctx.playerFeet(), ctx.player().getHorizontalFacing()));
            logDirect("tunneling");
            return true;
        }
        if (msg.equals("render")) {
            BetterBlockPos pf = ctx.playerFeet();
            Minecraft.getInstance().worldRenderer.markBlockRangeForRenderUpdate(pf.x - 500, pf.y - 500, pf.z - 500, pf.x + 500, pf.y + 500, pf.z + 500);
            logDirect("okay");
            return true;
        }
        if (msg.equals("farm")) {
            baritone.getFarmProcess().farm();
            logDirect("farming");
            return true;
        }
        if (msg.equals("chests")) {
            for (Map.Entry<BlockPos, IRememberedInventory> entry : baritone.getWorldProvider().getCurrentWorld().getContainerMemory().getRememberedInventories().entrySet()) {
                logDirect(entry.getKey() + "");
                log(entry.getValue().getContents());
            }
            return true;
        }
        if (msg.startsWith("followentities")) {
            baritone.getFollowProcess().follow(Entity.class::isInstance);
            logDirect("Following any entities");
            return true;
        }
        if (msg.startsWith("followplayers")) {
            baritone.getFollowProcess().follow(PlayerEntity.class::isInstance); // O P P A
            logDirect("Following any players");
            return true;
        }
        if (msg.startsWith("followentity")) {
            String name = msg.substring(12).trim();
            Optional<Entity> toFollow = Optional.empty();
            for (Entity entity : ctx.world().loadedEntityList) {
                String entityName = entity.getName().getFormattedText().trim().toLowerCase();
                if ((entityName.contains(name) || name.contains(entityName)) && !(entity instanceof EntityItem || entity instanceof EntityPlayer)) { // We dont want it following players while `#follow` exists.
                    toFollow = Optional.of(entity);
                }
            }
            if (!toFollow.isPresent()) {
                logDirect("Entity not found");
                return true;
            }
            Entity effectivelyFinal = toFollow.get();
            baritone.getFollowProcess().follow(effectivelyFinal::equals);
            logDirect("Following entity " + toFollow.get());
            return true;
        }
        if (msg.startsWith("follow")) {
            String name = msg.substring(6).trim();
            Optional<Entity> toFollow = Optional.empty();
            if (name.length() == 0) {
                toFollow = ctx.getSelectedEntity();
            } else {
                for (PlayerEntity pl : ctx.world().getPlayers()) {
                    String theirName = pl.getName().getString().trim().toLowerCase();
                    if (!theirName.equals(ctx.player().getName().getString().trim().toLowerCase()) && (theirName.contains(name) || name.contains(theirName))) { // don't follow ourselves lol
                        toFollow = Optional.of(pl);
                    }
                }
            }
            if (!toFollow.isPresent()) {
                logDirect("Not found");
                return true;
            }
            Entity effectivelyFinal = toFollow.get();
            baritone.getFollowProcess().follow(effectivelyFinal::equals);
            logDirect("Following " + toFollow.get());
            return true;
        }
        if (msg.startsWith("explorefilter")) {
            // explorefilter blah.json
            // means that entries in blah.json are already explored
            // explorefilter blah.json invert
            // means that entries in blah.json are NOT already explored
            String path = msg.substring("explorefilter".length()).trim();
            String[] parts = path.split(" ");
            Path path1 = Minecraft.getInstance().gameDir.toPath().resolve(parts[0]);
            boolean invert = parts.length > 1;
            try {
                baritone.getExploreProcess().applyJsonFilter(path1, invert);
                logDirect("Loaded filter. Inverted: " + invert);
                if (invert) {
                    logDirect("Chunks on this list will be treated as possibly unexplored, all others will be treated as certainly explored");
                } else {
                    logDirect("Chunks on this list will be treated as certainly explored, all others will be treated as possibly unexplored");
                }
            } catch (Exception e) {
                e.printStackTrace();
                logDirect("Unable to load " + path1);
            }
            return true;
        }
        if (msg.equals("reloadall")) {
            baritone.getWorldProvider().getCurrentWorld().getCachedWorld().reloadAllFromDisk();
            logDirect("ok");
            return true;
        }
        if (msg.equals("saveall")) {
            baritone.getWorldProvider().getCurrentWorld().getCachedWorld().save();
            logDirect("ok");
            return true;
        }
        if (msg.startsWith("explore")) {
            String rest = msg.substring("explore".length()).trim();
            int centerX;
            int centerZ;
            try {
                centerX = Integer.parseInt(rest.split(" ")[0]);
                centerZ = Integer.parseInt(rest.split(" ")[1]);
            } catch (Exception ex) {
                centerX = ctx.playerFeet().x;
                centerZ = ctx.playerFeet().z;
            }
            baritone.getExploreProcess().explore(centerX, centerZ);
            logDirect("Exploring from " + centerX + "," + centerZ);
            return true;
        }
        if (msg.equals("blacklist")) {
            IGetToBlockProcess proc = baritone.getGetToBlockProcess();
            if (!proc.isActive()) {
                logDirect("GetToBlockProcess is not currently active");
                return true;
            }
            if (proc.blacklistClosest()) {
                logDirect("Blacklisted closest instances");
            } else {
                logDirect("No known locations, unable to blacklist");
            }
            return true;
        }
        if (msg.startsWith("find")) {
            String blockType = msg.substring(4).trim();
            ArrayList<BlockPos> locs = baritone.getWorldProvider().getCurrentWorld().getCachedWorld().getLocationsOf(blockType, 1, ctx.playerFeet().getX(), ctx.playerFeet().getZ(), 4);
            logDirect("Have " + locs.size() + " locations");
            for (BlockPos pos : locs) {
                Block actually = ctx.world().getBlockState(pos).getBlock();
                if (!BlockUtils.blockToString(actually).equalsIgnoreCase(blockType)) {
                    logDebug("Was looking for " + blockType + " but actually found " + actually + " " + BlockUtils.blockToString(actually));
                }
            }
            return true;
        }
        if (msg.startsWith("mine")) {
            String[] blockTypes = msg.substring(4).trim().split(" ");
            try {
                int quantity = Integer.parseInt(blockTypes[1]);
                Block block = BlockUtils.stringToBlockRequired(blockTypes[0]);
                baritone.getMineProcess().mine(quantity, block);
                logDirect("Will mine " + quantity + " " + blockTypes[0]);
                return true;
            } catch (NumberFormatException | ArrayIndexOutOfBoundsException | NullPointerException ex) {}
            for (String s : blockTypes) {
                if (BlockUtils.stringToBlockNullable(s) == null) {
                    logDirect(s + " isn't a valid block name");
                    return true;
                }

            }
            baritone.getMineProcess().mineByName(0, blockTypes);
            logDirect("Started mining blocks of type " + Arrays.toString(blockTypes));
            return true;
        }
        if (msg.equals("click")) {
            baritone.openClick();
            logDirect("aight dude");
            return true;
        }
        if (msg.startsWith("thisway") || msg.startsWith("forward")) {
            try {
                Goal goal = GoalXZ.fromDirection(ctx.playerFeetAsVec(), ctx.player().rotationYaw, Double.parseDouble(msg.substring(7).trim()));
                customGoalProcess.setGoal(goal);
                logDirect("Goal: " + goal);
            } catch (NumberFormatException ex) {
                logDirect("Error unable to parse '" + msg.substring(7).trim() + "' to a double.");
            }
            return true;
        }
        if (msg.startsWith("list") || msg.startsWith("get ") || msg.startsWith("show")) {
            String waypointType = msg.substring(4).trim();
            if (waypointType.endsWith("s")) {
                // for example, "show deaths"
                waypointType = waypointType.substring(0, waypointType.length() - 1);
            }
            IWaypoint.Tag tag = IWaypoint.Tag.fromString(waypointType);
            if (tag == null) {
                logDirect("Not a valid tag. Tags are: " + Arrays.asList(IWaypoint.Tag.values()).toString().toLowerCase());
                return true;
            }
            Set<IWaypoint> waypoints = baritone.getWorldProvider().getCurrentWorld().getWaypoints().getByTag(tag);
            // might as well show them from oldest to newest
            List<IWaypoint> sorted = new ArrayList<>(waypoints);
            sorted.sort(Comparator.comparingLong(IWaypoint::getCreationTimestamp));
            logDirect("Waypoints under tag " + tag + ":");
            for (IWaypoint waypoint : sorted) {
                logDirect(waypoint.toString());
            }
            return true;
        }
        if (msg.startsWith("save")) {
            String name = msg.substring(4).trim();
            BlockPos pos = ctx.playerFeet();
            if (name.contains(" ")) {
                logDirect("Name contains a space, assuming it's in the format 'save waypointName X Y Z'");
                String[] parts = name.split(" ");
                if (parts.length != 4) {
                    logDirect("Unable to parse, expected four things");
                    return true;
                }
                try {
                    pos = new BlockPos(Integer.parseInt(parts[1]), Integer.parseInt(parts[2]), Integer.parseInt(parts[3]));
                } catch (NumberFormatException ex) {
                    logDirect("Unable to parse coordinate integers");
                    return true;
                }
                name = parts[0];
            }
            baritone.getWorldProvider().getCurrentWorld().getWaypoints().addWaypoint(new Waypoint(name, IWaypoint.Tag.USER, pos));
            logDirect("Saved user defined position " + pos + " under name '" + name + "'. Say 'goto " + name + "' to set goal, say 'list user' to list custom waypoints.");
            return true;
        }
        if (msg.startsWith("delete")) {
            String name = msg.substring(6).trim();
            IWaypoint waypoint = baritone.getWorldProvider().getCurrentWorld().getWaypoints().getAllWaypoints().stream().filter(w -> w.getTag() == IWaypoint.Tag.USER && w.getName().equalsIgnoreCase(name)).findFirst().orElse(null);
            if (waypoint == null) {
                logDirect("No user defined position under the name '" + name + "' found.");
                return true;
            }
            baritone.getWorldProvider().getCurrentWorld().getWaypoints().removeWaypoint(waypoint);
            logDirect("Deleted user defined position under name '" + name + "'.");
            return true;
        }
        if (msg.startsWith("goto")) {
            String waypointType = msg.substring(4).trim();
            if (waypointType.endsWith("s") && IWaypoint.Tag.fromString(waypointType.substring(0, waypointType.length() - 1)) != null) {
                // for example, "show deaths"
                waypointType = waypointType.substring(0, waypointType.length() - 1);
            }
            IWaypoint.Tag tag = IWaypoint.Tag.fromString(waypointType);
            IWaypoint waypoint;
            if (tag == null) {
                String mining = waypointType;
                Block block = BlockUtils.stringToBlockNullable(mining);
                //logDirect("Not a valid tag. Tags are: " + Arrays.asList(Waypoint.Tag.values()).toString().toLowerCase());
                if (block == null) {
                    waypoint = baritone.getWorldProvider().getCurrentWorld().getWaypoints().getAllWaypoints().stream().filter(w -> w.getName().equalsIgnoreCase(mining)).max(Comparator.comparingLong(IWaypoint::getCreationTimestamp)).orElse(null);
                    if (waypoint == null) {
                        Goal goal = parseGoal(waypointType.split(" "));
                        if (goal != null) {
                            logDirect("Going to " + goal);
                            customGoalProcess.setGoalAndPath(goal);
                        }
                        return true;
                    }
                } else {
                    baritone.getGetToBlockProcess().getToBlock(block);
                    return true;
                }
            } else {
                waypoint = baritone.getWorldProvider().getCurrentWorld().getWaypoints().getMostRecentByTag(tag);
                if (waypoint == null) {
                    logDirect("None saved for tag " + tag);
                    return true;
                }
            }
            Goal goal = waypoint.getTag() == IWaypoint.Tag.BED ? new GoalGetToBlock(waypoint.getLocation()) : new GoalBlock(waypoint.getLocation());
            customGoalProcess.setGoalAndPath(goal);
            return true;
        }
        if (msg.equals("spawn") || msg.equals("bed")) {
            IWaypoint waypoint = baritone.getWorldProvider().getCurrentWorld().getWaypoints().getMostRecentByTag(IWaypoint.Tag.BED);
            if (waypoint == null) {
                BlockPos spawnPoint = ctx.player().getBedLocation();
                // for some reason the default spawnpoint is underground sometimes
                Goal goal = new GoalXZ(spawnPoint.getX(), spawnPoint.getZ());
                logDirect("spawn not saved, defaulting to world spawn. set goal to " + goal);
                customGoalProcess.setGoalAndPath(goal);
            } else {
                Goal goal = new GoalGetToBlock(waypoint.getLocation());
                customGoalProcess.setGoalAndPath(goal);
                logDirect("Set goal to most recent bed " + goal);
            }
            return true;
        }
        if (msg.equals("sethome")) {
            baritone.getWorldProvider().getCurrentWorld().getWaypoints().addWaypoint(new Waypoint("", IWaypoint.Tag.HOME, ctx.playerFeet()));
            logDirect("Saved. Say home to set goal.");
            return true;
        }
        if (msg.equals("home")) {
            IWaypoint waypoint = baritone.getWorldProvider().getCurrentWorld().getWaypoints().getMostRecentByTag(IWaypoint.Tag.HOME);
            if (waypoint == null) {
                logDirect("home not saved");
            } else {
                Goal goal = new GoalBlock(waypoint.getLocation());
                customGoalProcess.setGoalAndPath(goal);
                logDirect("Going to saved home " + goal);
            }
            return true;
        }
        if (msg.equals("damn")) {
            logDirect("daniel");
        }
        return false;
    }

    private int parseOrDefault(String str, int i) {
        return str.equals("~") ? i : str.startsWith("~") ? Integer.parseInt(str.substring(1)) + i : Integer.parseInt(str);
    }

    private void log(List<ItemStack> stacks) {
        for (ItemStack stack : stacks) {
            if (!stack.isEmpty()) {
                logDirect(stack.getCount() + "x " + stack.getDisplayName() + "@" + stack.getDamage());
            }
        }
    }

    private Goal parseGoal(String[] params) {
        Goal goal;
        try {
            BetterBlockPos playerFeet = ctx.playerFeet();
            switch (params.length) {
                case 0:
                    goal = new GoalBlock(playerFeet);
                    break;
                case 1:
                    goal = new GoalYLevel(parseOrDefault(params[0], playerFeet.y));
                    break;
                case 2:
                    goal = new GoalXZ(parseOrDefault(params[0], playerFeet.x), parseOrDefault(params[1], playerFeet.z));
                    break;
                case 3:
                    goal = new GoalBlock(new BlockPos(parseOrDefault(params[0], playerFeet.x), parseOrDefault(params[1], playerFeet.y), parseOrDefault(params[2], playerFeet.z)));
                    break;
                default:
                    logDirect("unable to understand lol");
                    return null;
            }
        } catch (NumberFormatException ex) {
            logDirect("unable to parse integer " + ex);
            return null;
        }
        return goal;
    }
}<|MERGE_RESOLUTION|>--- conflicted
+++ resolved
@@ -35,12 +35,8 @@
 import net.minecraft.client.multiplayer.ClientChunkProvider;
 import net.minecraft.crash.CrashReport;
 import net.minecraft.entity.Entity;
-<<<<<<< HEAD
+import net.minecraft.entity.item.ItemEntity;
 import net.minecraft.entity.player.PlayerEntity;
-=======
-import net.minecraft.entity.item.EntityItem;
-import net.minecraft.entity.player.EntityPlayer;
->>>>>>> de6e96b9
 import net.minecraft.item.ItemStack;
 import net.minecraft.util.math.BlockPos;
 import net.minecraft.world.chunk.Chunk;
@@ -428,7 +424,7 @@
             Optional<Entity> toFollow = Optional.empty();
             for (Entity entity : ctx.world().loadedEntityList) {
                 String entityName = entity.getName().getFormattedText().trim().toLowerCase();
-                if ((entityName.contains(name) || name.contains(entityName)) && !(entity instanceof EntityItem || entity instanceof EntityPlayer)) { // We dont want it following players while `#follow` exists.
+                if ((entityName.contains(name) || name.contains(entityName)) && !(entity instanceof ItemEntity || entity instanceof PlayerEntity)) { // We dont want it following players while `#follow` exists.
                     toFollow = Optional.of(entity);
                 }
             }
