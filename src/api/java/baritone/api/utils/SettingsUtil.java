--- conflicted
+++ resolved
@@ -147,15 +147,9 @@
         FLOAT(Float.class, Float::parseFloat),
         LONG(Long.class, Long::parseLong),
 
-<<<<<<< HEAD
         ITEM_LIST(ArrayList.class, str -> Stream.of(str.split(",")).map(ResourceLocation::new).map(IRegistry.ITEM::get).collect(Collectors.toCollection(ArrayList::new)), list -> ((ArrayList<Item>) list).stream().map(IRegistry.ITEM::getKey).map(ResourceLocation::toString).collect(Collectors.joining(","))),
-        COLOR(Color.class, str -> new Color(Integer.parseInt(str.split(",")[0]), Integer.parseInt(str.split(",")[1]), Integer.parseInt(str.split(",")[2])), color -> color.getRed() + "," + color.getGreen() + "," + color.getBlue());
-=======
-        ITEM_LIST(ArrayList.class, str -> Stream.of(str.split(",")).map(Item::getByNameOrId).collect(Collectors.toCollection(ArrayList::new)), list -> ((ArrayList<Item>) list).stream().map(Item.REGISTRY::getNameForObject).map(ResourceLocation::toString).collect(Collectors.joining(","))),
         COLOR(Color.class, str -> new Color(Integer.parseInt(str.split(",")[0]), Integer.parseInt(str.split(",")[1]), Integer.parseInt(str.split(",")[2])), color -> color.getRed() + "," + color.getGreen() + "," + color.getBlue()),
         ENUMFACING(EnumFacing.class, EnumFacing::byName);
-
->>>>>>> fcadf68c
 
 
         Class<?> klass;
