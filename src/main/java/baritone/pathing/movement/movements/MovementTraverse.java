--- conflicted
+++ resolved
@@ -204,19 +204,11 @@
         Block fd = BlockStateInterface.get(ctx, src.down()).getBlock();
         boolean ladder = fd == Blocks.LADDER || fd == Blocks.VINE;
 
-<<<<<<< HEAD
         if (pb0.getBlock() instanceof DoorBlock || pb1.getBlock() instanceof DoorBlock) {
-            if ((pb0.getBlock() instanceof DoorBlock && !MovementHelper.isDoorPassable(ctx, src, dest)
-                    || pb1.getBlock() instanceof DoorBlock && !MovementHelper.isDoorPassable(ctx, dest, src))
-                    && !(Blocks.IRON_DOOR.equals(pb0.getBlock()) || Blocks.IRON_DOOR.equals(pb1.getBlock()))) {
-=======
-        if (pb0.getBlock() instanceof BlockDoor || pb1.getBlock() instanceof BlockDoor) {
-
-            boolean notPassable = pb0.getBlock() instanceof BlockDoor && !MovementHelper.isDoorPassable(ctx, src, dest) || pb1.getBlock() instanceof BlockDoor && !MovementHelper.isDoorPassable(ctx, dest, src);
+            boolean notPassable = pb0.getBlock() instanceof DoorBlock && !MovementHelper.isDoorPassable(ctx, src, dest) || pb1.getBlock() instanceof DoorBlock && !MovementHelper.isDoorPassable(ctx, dest, src);
             boolean canOpen = !(Blocks.IRON_DOOR.equals(pb0.getBlock()) || Blocks.IRON_DOOR.equals(pb1.getBlock()));
 
             if (notPassable && canOpen) {
->>>>>>> de6e96b9
                 return state.setTarget(new MovementState.MovementTarget(RotationUtils.calcRotationFromVec3d(ctx.playerHead(), VecUtils.calculateBlockCenter(ctx.world(), positionsToBreak[0]), ctx.playerRotations()), true))
                         .setInput(Input.CLICK_RIGHT, true);
             }
