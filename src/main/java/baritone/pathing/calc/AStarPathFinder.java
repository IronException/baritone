/*
 * This file is part of Baritone.
 *
 * Baritone is free software: you can redistribute it and/or modify
 * it under the terms of the GNU Lesser General Public License as published by
 * the Free Software Foundation, either version 3 of the License, or
 * (at your option) any later version.
 *
 * Baritone is distributed in the hope that it will be useful,
 * but WITHOUT ANY WARRANTY; without even the implied warranty of
 * MERCHANTABILITY or FITNESS FOR A PARTICULAR PURPOSE.  See the
 * GNU Lesser General Public License for more details.
 *
 * You should have received a copy of the GNU Lesser General Public License
 * along with Baritone.  If not, see <https://www.gnu.org/licenses/>.
 */

package baritone.pathing.calc;

import baritone.Baritone;
import baritone.api.pathing.calc.IPath;
import baritone.api.pathing.goals.Goal;
import baritone.api.pathing.movement.ActionCosts;
import baritone.api.utils.BetterBlockPos;
import baritone.pathing.calc.openset.BinaryHeapOpenSet;
import baritone.pathing.movement.CalculationContext;
import baritone.pathing.movement.Moves;
import baritone.utils.BlockStateInterface;
import baritone.utils.Helper;
import baritone.utils.pathing.BetterWorldBorder;
import baritone.utils.pathing.MutableMoveResult;

import java.util.*;


/**
 * The actual A* pathfinding
 *
 * @author leijurv
 */
public final class AStarPathFinder extends AbstractNodeCostSearch implements Helper {

    private final HashSet<Long> favoredPositions;
    private final CalculationContext calcContext;

    public AStarPathFinder(int startX, int startY, int startZ, Goal goal, HashSet<Long> favoredPositions, CalculationContext context) {
        super(startX, startY, startZ, goal, context);
        this.favoredPositions = favoredPositions;
        this.calcContext = context;
    }

    @Override
    protected Optional<IPath> calculate0(long primaryTimeout, long failureTimeout) {
        startNode = getNodeAtPosition(startX, startY, startZ, BetterBlockPos.longHash(startX, startY, startZ));
        startNode.cost = 0;
        startNode.combinedCost = startNode.estimatedCostToGoal;
        BinaryHeapOpenSet openSet = new BinaryHeapOpenSet();
        openSet.insert(startNode);
        startNode.isOpen = true;
        bestSoFar = new PathNode[COEFFICIENTS.length];//keep track of the best node by the metric of (estimatedCostToGoal + cost / COEFFICIENTS[i])
        double[] bestHeuristicSoFar = new double[COEFFICIENTS.length];
        for (int i = 0; i < bestHeuristicSoFar.length; i++) {
            bestHeuristicSoFar[i] = startNode.estimatedCostToGoal;
            bestSoFar[i] = startNode;
        }
        MutableMoveResult res = new MutableMoveResult();
        HashSet<Long> favored = favoredPositions;
        BetterWorldBorder worldBorder = new BetterWorldBorder(calcContext.world().getWorldBorder());
        long startTime = System.nanoTime() / 1000000L;
        boolean slowPath = Baritone.settings().slowPath.get();
        if (slowPath) {
            logDebug("slowPath is on, path timeout will be " + Baritone.settings().slowPathTimeoutMS.<Long>get() + "ms instead of " + primaryTimeout + "ms");
        }
        long primaryTimeoutTime = startTime + (slowPath ? Baritone.settings().slowPathTimeoutMS.<Long>get() : primaryTimeout);
        long failureTimeoutTime = startTime + (slowPath ? Baritone.settings().slowPathTimeoutMS.<Long>get() : failureTimeout);
        boolean failing = true;
        int numNodes = 0;
        int numMovementsConsidered = 0;
        int numEmptyChunk = 0;
        boolean favoring = favored != null;
        int pathingMaxChunkBorderFetch = Baritone.settings().pathingMaxChunkBorderFetch.get(); // grab all settings beforehand so that changing settings during pathing doesn't cause a crash or unpredictable behavior
        double favorCoeff = Baritone.settings().backtrackCostFavoringCoefficient.get();
        boolean minimumImprovementRepropagation = Baritone.settings().minimumImprovementRepropagation.get();
<<<<<<< HEAD

        long[] timeConsumed = new long[Moves.values().length];
        int[] count = new int[Moves.values().length];
        int[] stateLookup = new int[Moves.values().length];
        long[] posCreation = new long[Moves.values().length];
        long heapRemove = 0;
        int heapRemoveCount = 0;
        long heapAdd = 0;
        int heapAddCount = 0;
        long heapUpdate = 0;
        int heapUpdateCount = 0;

        long chunk = 0;
        int chunkCount = 0;

        long goalCheck = 0;
        int goalCheckCount = 0;

        long getNode = 0;
        int getNodeCount = 0;
        int startVal = BlockStateInterface.numTimesChunkSucceeded;
        int startVal2 = BlockStateInterface.numBlockStateLookups;
        long startVal3 = BetterBlockPos.numCreated;

        loopBegin();
        while (!openSet.isEmpty() && numEmptyChunk < pathingMaxChunkBorderFetch && System.nanoTime() / 1000000L - timeoutTime < 0 && !cancelRequested) {
=======
        while (!openSet.isEmpty() && numEmptyChunk < pathingMaxChunkBorderFetch && !cancelRequested) {
            long now = System.nanoTime() / 1000000L;
            if (now - failureTimeoutTime >= 0 || (!failing && now - primaryTimeoutTime >= 0)) {
                break;
            }
>>>>>>> ba5c8ffa
            if (slowPath) {
                try {
                    Thread.sleep(Baritone.settings().slowPathTimeDelayMS.<Long>get());
                } catch (InterruptedException ex) {
                }
            }
            long before = System.nanoTime();
            PathNode currentNode = openSet.removeLowest();
            long t = System.nanoTime();
            heapRemove += t - before;
            heapRemoveCount++;
            currentNode.isOpen = false;
            mostRecentConsidered = currentNode;
            numNodes++;
            if (goal.isInGoal(currentNode.x, currentNode.y, currentNode.z)) {
                logDebug("Took " + (System.nanoTime() / 1000000L - startTime) + "ms, " + numMovementsConsidered + " movements considered");
                return Optional.of(new Path(startNode, currentNode, numNodes, goal, calcContext));
            }
            goalCheck += System.nanoTime() - t;
            goalCheckCount++;
            for (Moves moves : Moves.values()) {
                long s = System.nanoTime();
                int newX = currentNode.x + moves.xOffset;
                int newZ = currentNode.z + moves.zOffset;
                if ((newX >> 4 != currentNode.x >> 4 || newZ >> 4 != currentNode.z >> 4) && !calcContext.isLoaded(newX, newZ)) {
                    // only need to check if the destination is a loaded chunk if it's in a different chunk than the start of the movement
                    if (!moves.dynamicXZ) { // only increment the counter if the movement would have gone out of bounds guaranteed
                        numEmptyChunk++;
                    }
                    long costStart = System.nanoTime();
                    chunk += costStart - s;
                    chunkCount++;
                    continue;
                }
                if (!moves.dynamicXZ && !worldBorder.entirelyContains(newX, newZ)) {
                    continue;
                }
                if (currentNode.y + moves.yOffset > 256 || currentNode.y + moves.yOffset < 0) {
                    continue;
                }
                long costStart = System.nanoTime();
                chunk += costStart - s;
                chunkCount++;
                // TODO cache cost
                int numLookupsBefore = BlockStateInterface.numBlockStateLookups;
                long numCreatedBefore = BetterBlockPos.numCreated;
                res.reset();
                moves.apply(calcContext, currentNode.x, currentNode.y, currentNode.z, res);
                long costEnd = System.nanoTime();
                stateLookup[moves.ordinal()] += BlockStateInterface.numBlockStateLookups - numLookupsBefore;
                posCreation[moves.ordinal()] += BetterBlockPos.numCreated - numCreatedBefore;
                timeConsumed[moves.ordinal()] += costEnd - costStart;
                count[moves.ordinal()]++;
                numMovementsConsidered++;
                double actionCost = res.cost;
                if (actionCost >= ActionCosts.COST_INF) {
                    continue;
                }
                if (actionCost <= 0) {
                    throw new IllegalStateException(moves + " calculated implausible cost " + actionCost);
                }
                if (moves.dynamicXZ && !worldBorder.entirelyContains(res.x, res.z)) { // see issue #218
                    continue;
                }
                // check destination after verifying it's not COST_INF -- some movements return a static IMPOSSIBLE object with COST_INF and destination being 0,0,0 to avoid allocating a new result for every failed calculation
                if (!moves.dynamicXZ && (res.x != newX || res.z != newZ)) {
                    throw new IllegalStateException(moves + " " + res.x + " " + newX + " " + res.z + " " + newZ);
                }
                if (!moves.dynamicY && res.y != currentNode.y + moves.yOffset) {
                    throw new IllegalStateException(moves + " " + res.y + " " + (currentNode.y + moves.yOffset));
                }
                long hashCode = BetterBlockPos.longHash(res.x, res.y, res.z);
                if (favoring && favored.contains(hashCode)) {
                    // see issue #18
                    actionCost *= favorCoeff;
                }
                long st = System.nanoTime();
                PathNode neighbor = getNodeAtPosition(res.x, res.y, res.z, hashCode);
                getNode += System.nanoTime() - st;
                getNodeCount++;
                double tentativeCost = currentNode.cost + actionCost;
                if (tentativeCost < neighbor.cost) {
                    if (tentativeCost < 0) {
                        throw new IllegalStateException(moves + " overflowed into negative " + actionCost + " " + neighbor.cost + " " + tentativeCost);
                    }
                    double improvementBy = neighbor.cost - tentativeCost;
                    // there are floating point errors caused by random combinations of traverse and diagonal over a flat area
                    // that means that sometimes there's a cost improvement of like 10 ^ -16
                    // it's not worth the time to update the costs, decrease-key the heap, potentially repropagate, etc
                    if (improvementBy < 0.01 && minimumImprovementRepropagation) {
                        // who cares about a hundredth of a tick? that's half a millisecond for crying out loud!
                        continue;
                    }
                    neighbor.previous = currentNode;
                    neighbor.cost = tentativeCost;
                    neighbor.combinedCost = tentativeCost + neighbor.estimatedCostToGoal;
                    if (neighbor.isOpen) {
                        long bef = System.nanoTime();
                        openSet.update(neighbor);
                        heapUpdate += System.nanoTime() - bef;
                        heapUpdateCount++;
                    } else {
                        long bef = System.nanoTime();
                        openSet.insert(neighbor);//dont double count, dont insert into open set if it's already there
                        heapAdd += System.nanoTime() - bef;
                        heapAddCount++;
                        neighbor.isOpen = true;
                    }
                    for (int i = 0; i < bestSoFar.length; i++) {
                        double heuristic = neighbor.estimatedCostToGoal + neighbor.cost / COEFFICIENTS[i];
                        if (heuristic < bestHeuristicSoFar[i]) {
                            if (bestHeuristicSoFar[i] - heuristic < 0.01 && minimumImprovementRepropagation) {
                                continue;
                            }
                            bestHeuristicSoFar[i] = heuristic;
                            bestSoFar[i] = neighbor;
                            if (getDistFromStartSq(neighbor) > MIN_DIST_PATH * MIN_DIST_PATH) {
                                failing = false;
                            }
                        }
                    }
                }
            }
        }
        int numBlockState = BlockStateInterface.numBlockStateLookups - startVal2;
        int numSucc = BlockStateInterface.numTimesChunkSucceeded - startVal;
        long numSuccc = BetterBlockPos.numCreated - startVal3;

        long totalAccountedTimeMS = 0;
        totalAccountedTimeMS += heapRemove / 1000000;
        totalAccountedTimeMS += heapAdd / 1000000;
        totalAccountedTimeMS += heapUpdate / 1000000;
        totalAccountedTimeMS += chunk / 1000000;
        totalAccountedTimeMS += getNode / 1000000;
        totalAccountedTimeMS += goalCheck / 1000000;
        System.out.println("Out of " + numBlockState + " block state lookups, " + numSucc + " were in the same chunk as the previous and could be cached");
        System.out.println("Instantiated " + numSuccc + " BetterBlockPos objects");
        System.out.println("Remove " + (heapRemove / heapRemoveCount) + " " + heapRemove / 1000000 + "ms " + heapRemoveCount);
        System.out.println("Add " + (heapAdd / heapAddCount) + " " + heapAdd / 1000000 + "ms " + heapAddCount);
        System.out.println("Update " + (heapUpdate / heapUpdateCount) + " " + heapUpdate / 1000000 + "ms " + heapUpdateCount);
        System.out.println("Chunk " + (chunk / chunkCount) + " " + chunk / 1000000 + "ms " + chunkCount);
        System.out.println("GetNode " + (getNode / getNodeCount) + " " + getNode / 1000000 + "ms " + getNodeCount);
        System.out.println("GoalCheck " + (goalCheck / goalCheckCount) + " " + goalCheck / 1000000 + "ms " + goalCheckCount);
        ArrayList<Moves> moves = new ArrayList<>(Arrays.asList(Moves.values()));
        moves.sort(Comparator.comparingLong(k -> timeConsumed[k.ordinal()] / count[k.ordinal()]));
        for (Moves move : moves) {
            int num = count[move.ordinal()];
            long nanoTime = timeConsumed[move.ordinal()];
            totalAccountedTimeMS += nanoTime / 1000000;
            System.out.println(nanoTime / num + " " + move + " " + nanoTime / 1000000 + "ms " + num);
            System.out.println(stateLookup[move.ordinal()] / num + " " + stateLookup[move.ordinal()]);
            System.out.println(posCreation[move.ordinal()] / num + " " + posCreation[move.ordinal()]);
        }
        System.out.println("Total accounted time: " + totalAccountedTimeMS);
        if (cancelRequested) {
            return Optional.empty();
        }
        System.out.println(numMovementsConsidered + " movements considered");
        System.out.println("Open set size: " + openSet.size());
        System.out.println("PathNode map size: " + mapSize());
        System.out.println((int) (numNodes * 1.0 / ((System.nanoTime() / 1000000L - startTime) / 1000F)) + " nodes per second");
        double bestDist = 0;
        for (int i = 0; i < bestSoFar.length; i++) {
            if (bestSoFar[i] == null) {
                continue;
            }
            double dist = getDistFromStartSq(bestSoFar[i]);
            if (dist > bestDist) {
                bestDist = dist;
            }
            if (dist > MIN_DIST_PATH * MIN_DIST_PATH) { // square the comparison since distFromStartSq is squared
                logDebug("Took " + (System.nanoTime() / 1000000L - startTime) + "ms, A* cost coefficient " + COEFFICIENTS[i] + ", " + numMovementsConsidered + " movements considered");
                if (COEFFICIENTS[i] >= 3) {
                    System.out.println("Warning: cost coefficient is greater than three! Probably means that");
                    System.out.println("the path I found is pretty terrible (like sneak-bridging for dozens of blocks)");
                    System.out.println("But I'm going to do it anyway, because yolo");
                }
                System.out.println("Path goes for " + Math.sqrt(dist) + " blocks");
                return Optional.of(new Path(startNode, bestSoFar[i], numNodes, goal, calcContext));
            }
        }
        logDebug("Even with a cost coefficient of " + COEFFICIENTS[COEFFICIENTS.length - 1] + ", I couldn't get more than " + Math.sqrt(bestDist) + " blocks");
        logDebug("No path found =(");
        return Optional.empty();
    }
}<|MERGE_RESOLUTION|>--- conflicted
+++ resolved
@@ -81,7 +81,6 @@
         int pathingMaxChunkBorderFetch = Baritone.settings().pathingMaxChunkBorderFetch.get(); // grab all settings beforehand so that changing settings during pathing doesn't cause a crash or unpredictable behavior
         double favorCoeff = Baritone.settings().backtrackCostFavoringCoefficient.get();
         boolean minimumImprovementRepropagation = Baritone.settings().minimumImprovementRepropagation.get();
-<<<<<<< HEAD
 
         long[] timeConsumed = new long[Moves.values().length];
         int[] count = new int[Moves.values().length];
@@ -106,15 +105,11 @@
         int startVal2 = BlockStateInterface.numBlockStateLookups;
         long startVal3 = BetterBlockPos.numCreated;
 
-        loopBegin();
-        while (!openSet.isEmpty() && numEmptyChunk < pathingMaxChunkBorderFetch && System.nanoTime() / 1000000L - timeoutTime < 0 && !cancelRequested) {
-=======
         while (!openSet.isEmpty() && numEmptyChunk < pathingMaxChunkBorderFetch && !cancelRequested) {
             long now = System.nanoTime() / 1000000L;
             if (now - failureTimeoutTime >= 0 || (!failing && now - primaryTimeoutTime >= 0)) {
                 break;
             }
->>>>>>> ba5c8ffa
             if (slowPath) {
                 try {
                     Thread.sleep(Baritone.settings().slowPathTimeDelayMS.<Long>get());
