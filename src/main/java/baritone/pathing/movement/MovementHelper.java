--- conflicted
+++ resolved
@@ -300,14 +300,10 @@
             // if assumeWalkOnWater is off, we can only walk on water if there is water above it
             return isWater(upState) ^ Baritone.settings().assumeWalkOnWater.value;
         }
-<<<<<<< HEAD
+        if (Baritone.settings().assumeWalkOnLava.value && isLava(state) && !isFlowing(x, y, z, state, bsi)) {
+            return true;
+        }
         if (block == Blocks.GLASS || block instanceof BlockStainedGlass) {
-=======
-        if (Baritone.settings().assumeWalkOnLava.value && isLava(block) && !isFlowing(x, y, z, state, bsi)) {
-            return true;
-        }
-        if (block == Blocks.GLASS || block == Blocks.STAINED_GLASS) {
->>>>>>> fc3f183d
             return true;
         }
         if (block instanceof BlockSlab) {
