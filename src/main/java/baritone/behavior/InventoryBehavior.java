/*
 * This file is part of Baritone.
 *
 * Baritone is free software: you can redistribute it and/or modify
 * it under the terms of the GNU Lesser General Public License as published by
 * the Free Software Foundation, either version 3 of the License, or
 * (at your option) any later version.
 *
 * Baritone is distributed in the hope that it will be useful,
 * but WITHOUT ANY WARRANTY; without even the implied warranty of
 * MERCHANTABILITY or FITNESS FOR A PARTICULAR PURPOSE.  See the
 * GNU Lesser General Public License for more details.
 *
 * You should have received a copy of the GNU Lesser General Public License
 * along with Baritone.  If not, see <https://www.gnu.org/licenses/>.
 */

package baritone.behavior;

import baritone.Baritone;
import baritone.api.event.events.TickEvent;
import baritone.utils.ToolSet;
import net.minecraft.block.Block;
import net.minecraft.block.BlockState;
import net.minecraft.block.Blocks;
import net.minecraft.client.entity.player.ClientPlayerEntity;
import net.minecraft.inventory.container.ClickType;
import net.minecraft.item.*;
import net.minecraft.util.EnumFacing;
import net.minecraft.util.NonNullList;

import java.util.ArrayList;
import java.util.OptionalInt;
import java.util.Random;
import java.util.function.Predicate;

public final class InventoryBehavior extends Behavior {
    public InventoryBehavior(Baritone baritone) {
        super(baritone);
    }

    @Override
    public void onTick(TickEvent event) {
        if (!Baritone.settings().allowInventory.value) {
            return;
        }
        if (event.getType() == TickEvent.Type.OUT) {
            return;
        }
        if (ctx.player().openContainer != ctx.player().container) {
            // we have a crafting table or a chest or something open
            return;
        }
        if (firstValidThrowaway() >= 9) { // aka there are none on the hotbar, but there are some in main inventory
            swapWithHotBar(firstValidThrowaway(), 8);
        }
        int pick = bestToolAgainst(Blocks.STONE, PickaxeItem.class);
        if (pick >= 9) {
            swapWithHotBar(pick, 0);
        }
    }

    public void attemptToPutOnHotbar(int inMainInvy, Predicate<Integer> disallowedHotbar) {
        OptionalInt destination = getTempHotbarSlot(disallowedHotbar);
        if (destination.isPresent()) {
            swapWithHotBar(inMainInvy, destination.getAsInt());
        }
    }

    public OptionalInt getTempHotbarSlot(Predicate<Integer> disallowedHotbar) {
        // we're using 0 and 8 for pickaxe and throwaway
        ArrayList<Integer> candidates = new ArrayList<>();
        for (int i = 1; i < 8; i++) {
            if (ctx.player().inventory.mainInventory.get(i).isEmpty() && !disallowedHotbar.test(i)) {
                candidates.add(i);
            }
        }
        if (candidates.isEmpty()) {
            for (int i = 1; i < 8; i++) {
                if (!disallowedHotbar.test(i)) {
                    candidates.add(i);
                }
            }
        }
        if (candidates.isEmpty()) {
            return OptionalInt.empty();
        }
        return OptionalInt.of(candidates.get(new Random().nextInt(candidates.size())));
    }

    private void swapWithHotBar(int inInventory, int inHotbar) {
        ctx.playerController().windowClick(ctx.player().container.windowId, inInventory < 9 ? inInventory + 36 : inInventory, inHotbar, ClickType.SWAP, ctx.player());
    }

    private int firstValidThrowaway() { // TODO offhand idk
        NonNullList<ItemStack> invy = ctx.player().inventory.mainInventory;
        for (int i = 0; i < invy.size(); i++) {
            if (Baritone.settings().acceptableThrowawayItems.value.contains(invy.get(i).getItem())) {
                return i;
            }
        }
        return -1;
    }

    private int bestToolAgainst(Block against, Class<? extends ToolItem> klass) {
        NonNullList<ItemStack> invy = ctx.player().inventory.mainInventory;
        int bestInd = -1;
        double bestSpeed = -1;
        for (int i = 0; i < invy.size(); i++) {
            ItemStack stack = invy.get(i);
            if (stack.isEmpty()) {
                continue;
            }
            if (klass.isInstance(stack.getItem())) {
                double speed = ToolSet.calculateSpeedVsBlock(stack, against.getDefaultState()); // takes into account enchants
                if (speed > bestSpeed) {
                    bestSpeed = speed;
                    bestInd = i;
                }
            }
        }
        return bestInd;
    }

    public boolean hasGenericThrowaway() {
        for (Item item : Baritone.settings().acceptableThrowawayItems.value) {
            if (throwaway(false, stack -> item.equals(stack.getItem()))) {
                return true;
            }
        }
        return false;
    }

    public boolean selectThrowawayForLocation(boolean select, int x, int y, int z) {
<<<<<<< HEAD
        BlockState maybe = baritone.getBuilderProcess().placeAt(x, y, z);
        if (maybe != null && throwaway(select, stack -> stack.getItem() instanceof BlockItem && ((BlockItem) stack.getItem()).getBlock().equals(maybe.getBlock()))) {
=======
        IBlockState maybe = baritone.getBuilderProcess().placeAt(x, y, z);
        if (maybe != null && throwaway(select, stack -> stack.getItem() instanceof ItemBlock && maybe.equals(((ItemBlock) stack.getItem()).getBlock().getStateForPlacement(new BlockItemUseContext(new ItemUseContext(ctx.player(), stack, ctx.playerFeet(), EnumFacing.UP, (float) ctx.player().posX, (float) ctx.player().posY, (float) ctx.player().posZ)))))) {
>>>>>>> a9ba05bf
            return true; // gotem
        }
        if (maybe != null && throwaway(select, stack -> stack.getItem() instanceof ItemBlock && ((ItemBlock) stack.getItem()).getBlock().equals(maybe.getBlock()))) {
            return true;
        }
        for (Item item : Baritone.settings().acceptableThrowawayItems.value) {
            if (throwaway(select, stack -> item.equals(stack.getItem()))) {
                return true;
            }
        }
        return false;
    }

    public boolean throwaway(boolean select, Predicate<? super ItemStack> desired) {
        ClientPlayerEntity p = ctx.player();
        NonNullList<ItemStack> inv = p.inventory.mainInventory;
        for (byte i = 0; i < 9; i++) {
            ItemStack item = inv.get(i);
            // this usage of settings() is okay because it's only called once during pathing
            // (while creating the CalculationContext at the very beginning)
            // and then it's called during execution
            // since this function is never called during cost calculation, we don't need to migrate
            // acceptableThrowawayItems to the CalculationContext
            if (desired.test(item)) {
                if (select) {
                    p.inventory.currentItem = i;
                }
                return true;
            }
        }
        if (desired.test(p.inventory.offHandInventory.get(0))) {
            // main hand takes precedence over off hand
            // that means that if we have block A selected in main hand and block B in off hand, right clicking places block B
            // we've already checked above ^ and the main hand can't possible have an acceptablethrowawayitem
            // so we need to select in the main hand something that doesn't right click
            // so not a shovel, not a hoe, not a block, etc
            for (byte i = 0; i < 9; i++) {
                ItemStack item = inv.get(i);
                if (item.isEmpty() || item.getItem() instanceof PickaxeItem) {
                    if (select) {
                        p.inventory.currentItem = i;
                    }
                    return true;
                }
            }
        }
        return false;
    }
}<|MERGE_RESOLUTION|>--- conflicted
+++ resolved
@@ -26,8 +26,11 @@
 import net.minecraft.client.entity.player.ClientPlayerEntity;
 import net.minecraft.inventory.container.ClickType;
 import net.minecraft.item.*;
-import net.minecraft.util.EnumFacing;
+import net.minecraft.util.Direction;
+import net.minecraft.util.Hand;
 import net.minecraft.util.NonNullList;
+import net.minecraft.util.math.BlockRayTraceResult;
+import net.minecraft.util.math.Vec3d;
 
 import java.util.ArrayList;
 import java.util.OptionalInt;
@@ -132,16 +135,11 @@
     }
 
     public boolean selectThrowawayForLocation(boolean select, int x, int y, int z) {
-<<<<<<< HEAD
         BlockState maybe = baritone.getBuilderProcess().placeAt(x, y, z);
-        if (maybe != null && throwaway(select, stack -> stack.getItem() instanceof BlockItem && ((BlockItem) stack.getItem()).getBlock().equals(maybe.getBlock()))) {
-=======
-        IBlockState maybe = baritone.getBuilderProcess().placeAt(x, y, z);
-        if (maybe != null && throwaway(select, stack -> stack.getItem() instanceof ItemBlock && maybe.equals(((ItemBlock) stack.getItem()).getBlock().getStateForPlacement(new BlockItemUseContext(new ItemUseContext(ctx.player(), stack, ctx.playerFeet(), EnumFacing.UP, (float) ctx.player().posX, (float) ctx.player().posY, (float) ctx.player().posZ)))))) {
->>>>>>> a9ba05bf
+        if (maybe != null && throwaway(select, stack -> stack.getItem() instanceof BlockItem && maybe.equals(((BlockItem) stack.getItem()).getBlock().getStateForPlacement(new BlockItemUseContext(new ItemUseContext(ctx.world(), ctx.player(), Hand.MAIN_HAND, stack, new BlockRayTraceResult(new Vec3d(ctx.player().posX, ctx.player().posY, ctx.player().posZ), Direction.UP, ctx.playerFeet(), false)) {}))))) {
             return true; // gotem
         }
-        if (maybe != null && throwaway(select, stack -> stack.getItem() instanceof ItemBlock && ((ItemBlock) stack.getItem()).getBlock().equals(maybe.getBlock()))) {
+        if (maybe != null && throwaway(select, stack -> stack.getItem() instanceof BlockItem && ((BlockItem) stack.getItem()).getBlock().equals(maybe.getBlock()))) {
             return true;
         }
         for (Item item : Baritone.settings().acceptableThrowawayItems.value) {
