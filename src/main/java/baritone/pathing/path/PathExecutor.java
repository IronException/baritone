/*
 * This file is part of Baritone.
 *
 * Baritone is free software: you can redistribute it and/or modify
 * it under the terms of the GNU Lesser General Public License as published by
 * the Free Software Foundation, either version 3 of the License, or
 * (at your option) any later version.
 *
 * Baritone is distributed in the hope that it will be useful,
 * but WITHOUT ANY WARRANTY; without even the implied warranty of
 * MERCHANTABILITY or FITNESS FOR A PARTICULAR PURPOSE.  See the
 * GNU Lesser General Public License for more details.
 *
 * You should have received a copy of the GNU Lesser General Public License
 * along with Baritone.  If not, see <https://www.gnu.org/licenses/>.
 */

package baritone.pathing.path;

import baritone.Baritone;
import baritone.api.pathing.calc.IPath;
import baritone.api.pathing.movement.ActionCosts;
import baritone.api.pathing.movement.IMovement;
import baritone.api.pathing.movement.MovementStatus;
import baritone.api.pathing.path.IPathExecutor;
import baritone.api.utils.BetterBlockPos;
import baritone.api.utils.IPlayerContext;
import baritone.api.utils.RotationUtils;
import baritone.api.utils.VecUtils;
import baritone.api.utils.input.Input;
import baritone.behavior.PathingBehavior;
import baritone.pathing.calc.AbstractNodeCostSearch;
import baritone.pathing.movement.CalculationContext;
import baritone.pathing.movement.Movement;
import baritone.pathing.movement.MovementHelper;
import baritone.pathing.movement.movements.*;
import baritone.utils.BlockStateInterface;
import baritone.utils.Helper;
import net.minecraft.block.BlockLiquid;
import net.minecraft.init.Blocks;
import net.minecraft.util.Tuple;
import net.minecraft.util.math.BlockPos;
import net.minecraft.util.math.Vec3d;
import net.minecraft.util.math.Vec3i;

import java.util.*;

import static baritone.api.pathing.movement.MovementStatus.*;

/**
 * Behavior to execute a precomputed path. Does not (yet) deal with path segmentation or stitching
 * or cutting (jumping onto the next path if it starts with a backtrack of this path's ending)
 *
 * @author leijurv
 */
public class PathExecutor implements IPathExecutor, Helper {

    private static final double MAX_MAX_DIST_FROM_PATH = 3;
    private static final double MAX_DIST_FROM_PATH = 2;

    /**
     * Default value is equal to 10 seconds. It's find to decrease it, but it must be at least 5.5s (110 ticks).
     * For more information, see issue #102.
     *
     * @see <a href="https://github.com/cabaletta/baritone/issues/102">Issue #102</a>
     * @see <a href="https://i.imgur.com/5s5GLnI.png">Anime</a>
     */
    private static final double MAX_TICKS_AWAY = 200;

    private final IPath path;
    private int pathPosition;
    private int ticksAway;
    private int ticksOnCurrent;
    private Double currentMovementOriginalCostEstimate;
    private Integer costEstimateIndex;
    private boolean failed;
    private boolean recalcBP = true;
    private HashSet<BlockPos> toBreak = new HashSet<>();
    private HashSet<BlockPos> toPlace = new HashSet<>();
    private HashSet<BlockPos> toWalkInto = new HashSet<>();

    private PathingBehavior behavior;
    private IPlayerContext ctx;

    private boolean sprintNextTick;

    public PathExecutor(PathingBehavior behavior, IPath path) {
        this.behavior = behavior;
        this.ctx = behavior.ctx;
        this.path = path;
        this.pathPosition = 0;
    }

    /**
     * Tick this executor
     *
     * @return True if a movement just finished (and the player is therefore in a "stable" state, like,
     * not sneaking out over lava), false otherwise
     */
    public boolean onTick() {
        if (pathPosition == path.length() - 1) {
            pathPosition++;
        }
        if (pathPosition >= path.length()) {
            return true; // stop bugging me, I'm done
        }
        BetterBlockPos whereShouldIBe = path.positions().get(pathPosition);
        BetterBlockPos whereAmI = ctx.playerFeet();
        if (!whereShouldIBe.equals(whereAmI) && !Blocks.AIR.equals(BlockStateInterface.getBlock(ctx, whereAmI.down()))) {//do not skip if standing on air, because our position isn't stable to skip
            for (int i = 0; i < pathPosition - 1 && i < path.length(); i++) {//this happens for example when you lag out and get teleported back a couple blocks
                if (whereAmI.equals(path.positions().get(i))) {
                    logDebug("Skipping back " + (pathPosition - i) + " steps, to " + i);
                    int previousPos = pathPosition;
                    pathPosition = Math.max(i - 1, 0); // previous step might not actually be done
                    for (int j = pathPosition; j <= previousPos; j++) {
                        path.movements().get(j).reset();
                    }
                    onChangeInPathPosition();
                    onTick();
                    return false;
                }
            }
            for (int i = pathPosition + 3; i < path.length(); i++) { //dont check pathPosition+1. the movement tells us when it's done (e.g. sneak placing)
                // also don't check pathPosition+2 because reasons
                if (whereAmI.equals(path.positions().get(i))) {
                    if (i - pathPosition > 2) {
                        logDebug("Skipping forward " + (i - pathPosition) + " steps, to " + i);
                    }
                    //System.out.println("Double skip sundae");
                    pathPosition = i - 1;
                    onChangeInPathPosition();
                    onTick();
                    return false;
                }
            }
        }
        Tuple<Double, BlockPos> status = closestPathPos(path);
        if (possiblyOffPath(status, MAX_DIST_FROM_PATH)) {
            ticksAway++;
            System.out.println("FAR AWAY FROM PATH FOR " + ticksAway + " TICKS. Current distance: " + status.getFirst() + ". Threshold: " + MAX_DIST_FROM_PATH);
            if (ticksAway > MAX_TICKS_AWAY) {
                logDebug("Too far away from path for too long, cancelling path");
                cancel();
                return false;
            }
        } else {
            ticksAway = 0;
        }
        if (possiblyOffPath(status, MAX_MAX_DIST_FROM_PATH)) { // ok, stop right away, we're way too far.
            logDebug("too far from path");
            cancel();
            return false;
        }
        //this commented block is literally cursed.
        /*Out.log(actions.get(pathPosition));
        if (pathPosition < actions.size() - 1) {//if there are two ActionBridges in a row and they are at right angles, walk diagonally. This makes it so you walk at 45 degrees along a zigzag path instead of doing inefficient zigging and zagging
            if ((actions.get(pathPosition) instanceof ActionBridge) && (actions.get(pathPosition + 1) instanceof ActionBridge)) {
                ActionBridge curr = (ActionBridge) actions.get(pathPosition);
                ActionBridge next = (ActionBridge) actions.get(pathPosition + 1);
                if (curr.dx() != next.dx() || curr.dz() != next.dz()) {//two movement are not parallel, so this is a right angle
                    if (curr.amIGood() && next.amIGood()) {//nothing in the way
                        BlockPos cornerToCut1 = new BlockPos(next.to.getX() - next.from.getX() + curr.from.getX(), next.to.getY(), next.to.getZ() - next.from.getZ() + curr.from.getZ());
                        BlockPos cornerToCut2 = cornerToCut1.up();
                        //Block corner1 = Baritone.get(cornerToCut1).getBlock();
                        //Block corner2 = Baritone.get(cornerToCut2).getBlock();
                        //Out.gui("Cutting conner " + cornerToCut1 + " " + corner1, Out.Mode.Debug);
                        if (!Action.avoidWalkingInto(cornerToCut1) && !Action.avoidWalkingInto(cornerToCut2)) {
                            double x = (next.from.getX() + next.to.getX() + 1.0D) * 0.5D;
                            double z = (next.from.getZ() + next.to.getZ() + 1.0D) * 0.5D;
                            MovementManager.clearMovement();
                            if (!MovementManager.forward && curr.oneInTen != null && curr.oneInTen) {
                                MovementManager.clearMovement();
                                MovementManager.forward = LookManager.lookAtCoords(x, 0, z, false);
                            } else {
                                MovementManager.moveTowardsCoords(x, 0, z);
                            }
                            if (MovementManager.forward && !MovementManager.backward) {
                                thePlayer.setSprinting(true);
                            }
                            return false;
                        }
                    }
                }
            }
        }*/
        //long start = System.nanoTime() / 1000000L;
        BlockStateInterface bsi = new BlockStateInterface(ctx);
        for (int i = pathPosition - 10; i < pathPosition + 10; i++) {
            if (i < 0 || i >= path.movements().size()) {
                continue;
            }
            Movement m = (Movement) path.movements().get(i);
            List<BlockPos> prevBreak = m.toBreak(bsi);
            List<BlockPos> prevPlace = m.toPlace(bsi);
            List<BlockPos> prevWalkInto = m.toWalkInto(bsi);
            m.resetBlockCache();
            if (!prevBreak.equals(m.toBreak(bsi))) {
                recalcBP = true;
            }
            if (!prevPlace.equals(m.toPlace(bsi))) {
                recalcBP = true;
            }
            if (!prevWalkInto.equals(m.toWalkInto(bsi))) {
                recalcBP = true;
            }
        }
        if (recalcBP) {
            HashSet<BlockPos> newBreak = new HashSet<>();
            HashSet<BlockPos> newPlace = new HashSet<>();
            HashSet<BlockPos> newWalkInto = new HashSet<>();
            for (int i = pathPosition; i < path.movements().size(); i++) {
                Movement movement = (Movement) path.movements().get(i);
                newBreak.addAll(movement.toBreak(bsi));
                newPlace.addAll(movement.toPlace(bsi));
                newWalkInto.addAll(movement.toWalkInto(bsi));
            }
            toBreak = newBreak;
            toPlace = newPlace;
            toWalkInto = newWalkInto;
            recalcBP = false;
        }
        /*long end = System.nanoTime() / 1000000L;
        if (end - start > 0) {
            System.out.println("Recalculating break and place took " + (end - start) + "ms");
        }*/
        IMovement movement = path.movements().get(pathPosition);
        boolean canCancel = movement.safeToCancel();
        if (costEstimateIndex == null || costEstimateIndex != pathPosition) {
            costEstimateIndex = pathPosition;
            // do this only once, when the movement starts, and deliberately get the cost as cached when this path was calculated, not the cost as it is right now
            currentMovementOriginalCostEstimate = movement.getCost();
<<<<<<< HEAD
            for (int i = 1; i < Baritone.settings().costVerificationLookahead.get() && pathPosition + i < path.length() - 1; i++) {
                if (((Movement) path.movements().get(pathPosition + i)).calculateCost(behavior.secretInternalGetCalculationContext()) >= ActionCosts.COST_INF && canCancel) {
=======
            for (int i = 1; i < Baritone.settings().costVerificationLookahead.value && pathPosition + i < path.length() - 1; i++) {
                if (path.movements().get(pathPosition + i).calculateCostWithoutCaching() >= ActionCosts.COST_INF && canCancel) {
>>>>>>> a5a795a2
                    logDebug("Something has changed in the world and a future movement has become impossible. Cancelling.");
                    cancel();
                    return true;
                }
            }
        }
        double currentCost = ((Movement) movement).recalculateCost(behavior.secretInternalGetCalculationContext());
        if (currentCost >= ActionCosts.COST_INF && canCancel) {
            logDebug("Something has changed in the world and this movement has become impossible. Cancelling.");
            cancel();
            return true;
        }
        if (!movement.calculatedWhileLoaded() && currentCost - currentMovementOriginalCostEstimate > Baritone.settings().maxCostIncrease.value && canCancel) {
            // don't do this if the movement was calculated while loaded
            // that means that this isn't a cache error, it's just part of the path interfering with a later part
            logDebug("Original cost " + currentMovementOriginalCostEstimate + " current cost " + currentCost + ". Cancelling.");
            cancel();
            return true;
        }
        if (shouldPause()) {
            logDebug("Pausing since current best path is a backtrack");
            clearKeys();
            return true;
        }
        MovementStatus movementStatus = movement.update();
        if (movementStatus == UNREACHABLE || movementStatus == FAILED) {
            logDebug("Movement returns status " + movementStatus);
            cancel();
            return true;
        }
        if (movementStatus == SUCCESS) {
            //System.out.println("Movement done, next path");
            pathPosition++;
            onChangeInPathPosition();
            onTick();
            return true;
        } else {
            sprintNextTick = shouldSprintNextTick();
            if (!sprintNextTick) {
                ctx.player().setSprinting(false); // letting go of control doesn't make you stop sprinting actually
            }
            ticksOnCurrent++;
            if (ticksOnCurrent > currentMovementOriginalCostEstimate + Baritone.settings().movementTimeoutTicks.value) {
                // only cancel if the total time has exceeded the initial estimate
                // as you break the blocks required, the remaining cost goes down, to the point where
                // ticksOnCurrent is greater than recalculateCost + 100
                // this is why we cache cost at the beginning, and don't recalculate for this comparison every tick
                logDebug("This movement has taken too long (" + ticksOnCurrent + " ticks, expected " + currentMovementOriginalCostEstimate + "). Cancelling.");
                cancel();
                return true;
            }
        }
        return canCancel; // movement is in progress, but if it reports cancellable, PathingBehavior is good to cut onto the next path
    }

    private Tuple<Double, BlockPos> closestPathPos(IPath path) {
        double best = -1;
        BlockPos bestPos = null;
        for (BlockPos pos : path.positions()) {
            double dist = VecUtils.entityDistanceToCenter(ctx.player(), pos);
            if (dist < best || best == -1) {
                best = dist;
                bestPos = pos;
            }
        }
        return new Tuple<>(best, bestPos);
    }

    private boolean shouldPause() {
        Optional<AbstractNodeCostSearch> current = behavior.getInProgress();
        if (!current.isPresent()) {
            return false;
        }
        if (!ctx.player().onGround) {
            return false;
        }
        if (!MovementHelper.canWalkOn(ctx, ctx.playerFeet().down())) {
            // we're in some kind of sketchy situation, maybe parkouring
            return false;
        }
        if (!MovementHelper.canWalkThrough(ctx, ctx.playerFeet()) || !MovementHelper.canWalkThrough(ctx, ctx.playerFeet().up())) {
            // suffocating?
            return false;
        }
        if (!path.movements().get(pathPosition).safeToCancel()) {
            return false;
        }
        Optional<IPath> currentBest = current.get().bestPathSoFar();
        if (!currentBest.isPresent()) {
            return false;
        }
        List<BetterBlockPos> positions = currentBest.get().positions();
        if (positions.size() < 3) {
            return false; // not long enough yet to justify pausing, its far from certain we'll actually take this route
        }
        // the first block of the next path will always overlap
        // no need to pause our very last movement when it would have otherwise cleanly exited with MovementStatus SUCCESS
        positions = positions.subList(1, positions.size());
        return positions.contains(ctx.playerFeet());
    }

    private boolean possiblyOffPath(Tuple<Double, BlockPos> status, double leniency) {
        double distanceFromPath = status.getFirst();
        if (distanceFromPath > leniency) {
            // when we're midair in the middle of a fall, we're very far from both the beginning and the end, but we aren't actually off path
            if (path.movements().get(pathPosition) instanceof MovementFall) {
                BlockPos fallDest = path.positions().get(pathPosition + 1); // .get(pathPosition) is the block we fell off of
                return VecUtils.entityFlatDistanceToCenter(ctx.player(), fallDest) >= leniency; // ignore Y by using flat distance
            } else {
                return true;
            }
        } else {
            return false;
        }
    }

    /**
     * Regardless of current path position, snap to the current player feet if possible
     *
     * @return Whether or not it was possible to snap to the current player feet
     */
    public boolean snipsnapifpossible() {
        if (!ctx.player().onGround && !(ctx.world().getBlockState(ctx.playerFeet()).getBlock() instanceof BlockLiquid)) {
            // if we're falling in the air, and not in water, don't splice
            return false;
        } else {
            // we are either onGround or in liquid
            if (ctx.player().motionY < -0.1) {
                // if we are strictly moving downwards (not stationary)
                // we could be falling through water, which could be unsafe to splice
                return false; // so don't
            }
        }
        int index = path.positions().indexOf(ctx.playerFeet());
        if (index == -1) {
            return false;
        }
        pathPosition = index; // jump directly to current position
        clearKeys();
        return true;
    }

    private boolean shouldSprintNextTick() {
        boolean requested = behavior.baritone.getInputOverrideHandler().isInputForcedDown(Input.SPRINT);

        // we'll take it from here, no need for minecraft to see we're holding down control and sprint for us
        behavior.baritone.getInputOverrideHandler().setInputForceState(Input.SPRINT, false);

        // first and foremost, if allowSprint is off, or if we don't have enough hunger, don't try and sprint
        if (!new CalculationContext(behavior.baritone).canSprint) {
            return false;
        }
        IMovement current = path.movements().get(pathPosition);

        // traverse requests sprinting, so we need to do this check first
        if (current instanceof MovementTraverse && pathPosition < path.length() - 3) {
            IMovement next = path.movements().get(pathPosition + 1);
            if (next instanceof MovementAscend && sprintableAscend(ctx, (MovementTraverse) current, (MovementAscend) next, path.movements().get(pathPosition + 2))) {
                if (skipNow(ctx, current)) {
                    logDebug("Skipping traverse to straight ascend");
                    pathPosition++;
                    onChangeInPathPosition();
                    onTick();
                    behavior.baritone.getInputOverrideHandler().setInputForceState(Input.JUMP, true);
                    return true;
                } else {
                    logDebug("Too far to the side to safely sprint ascend");
                }
            }
        }

        // if the movement requested sprinting, then we're done
        if (requested) {
            return true;
        }

        // however, descend and ascend don't request sprinting, because they don't know the context of what movement comes after it
        if (current instanceof MovementDescend) {

            if (((MovementDescend) current).safeMode() && !((MovementDescend) current).skipToAscend()) {
                logDebug("Sprinting would be unsafe");
                return false;
            }

            if (pathPosition < path.length() - 2) {
                IMovement next = path.movements().get(pathPosition + 1);
                if (next instanceof MovementAscend && current.getDirection().up().equals(next.getDirection().down())) {
                    // a descend then an ascend in the same direction
                    pathPosition++;
                    onChangeInPathPosition();
                    onTick();
                    // okay to skip clearKeys and / or onChangeInPathPosition here since this isn't possible to repeat, since it's asymmetric
                    logDebug("Skipping descend to straight ascend");
                    return true;
                }
                if (canSprintFromDescendInto(ctx, current, next)) {
                    if (ctx.playerFeet().equals(current.getDest())) {
                        pathPosition++;
                        onChangeInPathPosition();
                        onTick();
                    }
                    return true;
                }
                //logDebug("Turning off sprinting " + movement + " " + next + " " + movement.getDirection() + " " + next.getDirection().down() + " " + next.getDirection().down().equals(movement.getDirection()));
            }
        }
        if (current instanceof MovementAscend && pathPosition != 0) {
            IMovement prev = path.movements().get(pathPosition - 1);
            if (prev instanceof MovementDescend && prev.getDirection().up().equals(current.getDirection().down())) {
                BlockPos center = current.getSrc().up();
                if (ctx.player().posY >= center.getY()) { // playerFeet adds 0.1251 to account for soul sand
                    behavior.baritone.getInputOverrideHandler().setInputForceState(Input.JUMP, false);
                    return true;
                }
            }
            if (pathPosition < path.length() - 2 && prev instanceof MovementTraverse && sprintableAscend(ctx, (MovementTraverse) prev, (MovementAscend) current, path.movements().get(pathPosition + 1))) {
                return true;
            }
        }
        if (current instanceof MovementFall) {
            Tuple<Vec3d, BlockPos> data = overrideFall((MovementFall) current);
            if (data != null) {
                BlockPos fallDest = data.getSecond();
                if (!path.positions().contains(fallDest)) {
                    throw new IllegalStateException();
                }
                if (ctx.playerFeet().equals(fallDest)) {
                    pathPosition = path.positions().indexOf(fallDest);
                    onChangeInPathPosition();
                    onTick();
                    return true;
                }
                clearKeys();
                behavior.baritone.getLookBehavior().updateTarget(RotationUtils.calcRotationFromVec3d(ctx.playerHead(), data.getFirst(), ctx.playerRotations()), false);
                behavior.baritone.getInputOverrideHandler().setInputForceState(Input.MOVE_FORWARD, true);
                return true;
            }
        }
        return false;
    }

    private Tuple<Vec3d, BlockPos> overrideFall(MovementFall movement) {
        Vec3i dir = movement.getDirection();
        if (dir.getY() < -3) {
            return null;
        }
        if (!movement.toBreakCached.isEmpty()) {
            return null; // it's breaking
        }
        Vec3i flatDir = new Vec3i(dir.getX(), 0, dir.getZ());
        int i;
        outer:
        for (i = pathPosition + 1; i < path.length() - 1 && i < pathPosition + 3; i++) {
            IMovement next = path.movements().get(i);
            if (!(next instanceof MovementTraverse)) {
                break;
            }
            if (!flatDir.equals(next.getDirection())) {
                break;
            }
            for (int y = next.getDest().y; y <= movement.getSrc().y + 1; y++) {
                BlockPos chk = new BlockPos(next.getDest().x, y, next.getDest().z);
                if (!MovementHelper.fullyPassable(ctx.world().getBlockState(chk))) {
                    break outer;
                }
            }
            if (!MovementHelper.canWalkOn(ctx, next.getDest().down())) {
                break;
            }
        }
        i--;
        if (i == pathPosition) {
            return null; // no valid extension exists
        }
        double len = i - pathPosition - 0.4;
        return new Tuple<>(
                new Vec3d(flatDir.getX() * len + movement.getDest().x + 0.5, movement.getDest().y, flatDir.getZ() * len + movement.getDest().z + 0.5),
                movement.getDest().add(flatDir.getX() * (i - pathPosition), 0, flatDir.getZ() * (i - pathPosition)));
    }

    private static boolean skipNow(IPlayerContext ctx, IMovement current) {
        double offTarget = Math.abs(current.getDirection().getX() * (current.getSrc().z + 0.5D - ctx.player().posZ)) + Math.abs(current.getDirection().getZ() * (current.getSrc().x + 0.5D - ctx.player().posX));
        if (offTarget > 0.1) {
            return false;
        }
        // we are centered
        BlockPos headBonk = current.getSrc().subtract(current.getDirection()).up(2);
        if (MovementHelper.fullyPassable(ctx.world().getBlockState(headBonk))) {
            return true;
        }
        // wait 0.3
        double flatDist = Math.abs(current.getDirection().getX() * (headBonk.getX() + 0.5D - ctx.player().posX)) + Math.abs(current.getDirection().getZ() * (headBonk.getZ() + 0.5 - ctx.player().posZ));
        return flatDist > 0.8;
    }

    private static boolean sprintableAscend(IPlayerContext ctx, MovementTraverse current, MovementAscend next, IMovement nextnext) {
        if (!Baritone.settings().sprintAscends.value) {
            return false;
        }
        if (!current.getDirection().equals(next.getDirection().down())) {
            return false;
        }
        if (nextnext.getDirection().getX() != next.getDirection().getX() || nextnext.getDirection().getZ() != next.getDirection().getZ()) {
            return false;
        }
        if (!MovementHelper.canWalkOn(ctx, current.getDest().down())) {
            return false;
        }
        if (!MovementHelper.canWalkOn(ctx, next.getDest().down())) {
            return false;
        }
        if (!next.toBreakCached.isEmpty()) {
            return false; // it's breaking
        }
        for (int x = 0; x < 2; x++) {
            for (int y = 0; y < 3; y++) {
                BlockPos chk = current.getSrc().up(y);
                if (x == 1) {
                    chk = chk.add(current.getDirection());
                }
                if (!MovementHelper.fullyPassable(ctx.world().getBlockState(chk))) {
                    return false;
                }
            }
        }
        if (MovementHelper.avoidWalkingInto(ctx.world().getBlockState(current.getSrc().up(3)).getBlock())) {
            return false;
        }
        return !MovementHelper.avoidWalkingInto(ctx.world().getBlockState(next.getDest().up(2)).getBlock()); // codacy smh my head
    }

    private static boolean canSprintFromDescendInto(IPlayerContext ctx, IMovement current, IMovement next) {
        if (next instanceof MovementDescend && next.getDirection().equals(current.getDirection())) {
            return true;
        }
        if (next instanceof MovementTraverse && next.getDirection().down().equals(current.getDirection()) && MovementHelper.canWalkOn(ctx, next.getDest().down())) {
            return true;
        }
        return next instanceof MovementDiagonal && Baritone.settings().allowOvershootDiagonalDescend.value;
    }

    private void onChangeInPathPosition() {
        clearKeys();
        ticksOnCurrent = 0;
    }

    private void clearKeys() {
        // i'm just sick and tired of this snippet being everywhere lol
        behavior.baritone.getInputOverrideHandler().clearAllKeys();
    }

    private void cancel() {
        clearKeys();
        behavior.baritone.getInputOverrideHandler().getBlockBreakHelper().stopBreakingBlock();
        pathPosition = path.length() + 3;
        failed = true;
    }

    @Override
    public int getPosition() {
        return pathPosition;
    }

    public PathExecutor trySplice(PathExecutor next) {
        if (next == null) {
            return cutIfTooLong();
        }
        return SplicedPath.trySplice(path, next.path, false).map(path -> {
            if (!path.getDest().equals(next.getPath().getDest())) {
                throw new IllegalStateException();
            }
            PathExecutor ret = new PathExecutor(behavior, path);
            ret.pathPosition = pathPosition;
            ret.currentMovementOriginalCostEstimate = currentMovementOriginalCostEstimate;
            ret.costEstimateIndex = costEstimateIndex;
            ret.ticksOnCurrent = ticksOnCurrent;
            return ret;
        }).orElse(cutIfTooLong());
    }

    private PathExecutor cutIfTooLong() {
        if (pathPosition > Baritone.settings().maxPathHistoryLength.value) {
            int cutoffAmt = Baritone.settings().pathHistoryCutoffAmount.value;
            CutoffPath newPath = new CutoffPath(path, cutoffAmt, path.length() - 1);
            if (!newPath.getDest().equals(path.getDest())) {
                throw new IllegalStateException();
            }
            logDebug("Discarding earliest segment movements, length cut from " + path.length() + " to " + newPath.length());
            PathExecutor ret = new PathExecutor(behavior, newPath);
            ret.pathPosition = pathPosition - cutoffAmt;
            ret.currentMovementOriginalCostEstimate = currentMovementOriginalCostEstimate;
            if (costEstimateIndex != null) {
                ret.costEstimateIndex = costEstimateIndex - cutoffAmt;
            }
            ret.ticksOnCurrent = ticksOnCurrent;
            return ret;
        }
        return this;
    }

    @Override
    public IPath getPath() {
        return path;
    }

    public boolean failed() {
        return failed;
    }

    public boolean finished() {
        return pathPosition >= path.length();
    }

    public Set<BlockPos> toBreak() {
        return Collections.unmodifiableSet(toBreak);
    }

    public Set<BlockPos> toPlace() {
        return Collections.unmodifiableSet(toPlace);
    }

    public Set<BlockPos> toWalkInto() {
        return Collections.unmodifiableSet(toWalkInto);
    }

    public boolean isSprinting() {
        return sprintNextTick;
    }
}<|MERGE_RESOLUTION|>--- conflicted
+++ resolved
@@ -229,13 +229,8 @@
             costEstimateIndex = pathPosition;
             // do this only once, when the movement starts, and deliberately get the cost as cached when this path was calculated, not the cost as it is right now
             currentMovementOriginalCostEstimate = movement.getCost();
-<<<<<<< HEAD
-            for (int i = 1; i < Baritone.settings().costVerificationLookahead.get() && pathPosition + i < path.length() - 1; i++) {
+            for (int i = 1; i < Baritone.settings().costVerificationLookahead.value && pathPosition + i < path.length() - 1; i++) {
                 if (((Movement) path.movements().get(pathPosition + i)).calculateCost(behavior.secretInternalGetCalculationContext()) >= ActionCosts.COST_INF && canCancel) {
-=======
-            for (int i = 1; i < Baritone.settings().costVerificationLookahead.value && pathPosition + i < path.length() - 1; i++) {
-                if (path.movements().get(pathPosition + i).calculateCostWithoutCaching() >= ActionCosts.COST_INF && canCancel) {
->>>>>>> a5a795a2
                     logDebug("Something has changed in the world and a future movement has become impossible. Cancelling.");
                     cancel();
                     return true;
