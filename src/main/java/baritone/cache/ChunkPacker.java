/*
 * This file is part of Baritone.
 *
 * Baritone is free software: you can redistribute it and/or modify
 * it under the terms of the GNU Lesser General Public License as published by
 * the Free Software Foundation, either version 3 of the License, or
 * (at your option) any later version.
 *
 * Baritone is distributed in the hope that it will be useful,
 * but WITHOUT ANY WARRANTY; without even the implied warranty of
 * MERCHANTABILITY or FITNESS FOR A PARTICULAR PURPOSE.  See the
 * GNU Lesser General Public License for more details.
 *
 * You should have received a copy of the GNU Lesser General Public License
 * along with Baritone.  If not, see <https://www.gnu.org/licenses/>.
 */

package baritone.cache;

import baritone.api.utils.BlockUtils;
import baritone.pathing.movement.MovementHelper;
import baritone.utils.pathing.PathingBlockType;
import net.minecraft.block.*;
import net.minecraft.block.state.IBlockState;
import net.minecraft.init.Blocks;
import net.minecraft.util.math.BlockPos;
import net.minecraft.util.math.Vec3d;
import net.minecraft.util.registry.IRegistry;
import net.minecraft.world.chunk.BlockStateContainer;
import net.minecraft.world.chunk.Chunk;
import net.minecraft.world.chunk.ChunkSection;

import java.util.*;

/**
 * @author Brady
 * @since 8/3/2018
 */
public final class ChunkPacker {

    private ChunkPacker() {}

    public static CachedChunk pack(Chunk chunk) {
        //long start = System.nanoTime() / 1000000L;

        Map<String, List<BlockPos>> specialBlocks = new HashMap<>();
        BitSet bitSet = new BitSet(CachedChunk.SIZE);
        try {
            ChunkSection[] chunkInternalStorageArray = chunk.getSections();
            for (int y0 = 0; y0 < 16; y0++) {
                ChunkSection extendedblockstorage = chunkInternalStorageArray[y0];
                if (extendedblockstorage == null) {
                    // any 16x16x16 area that's all air will have null storage
                    // for example, in an ocean biome, with air from y=64 to y=256
                    // the first 4 extended blocks storages will be full
                    // and the remaining 12 will be null

                    // since the index into the bitset is calculated from the x y and z
                    // and doesn't function as an append, we can entirely skip the scanning
                    // since a bitset is initialized to all zero, and air is saved as zeros
                    continue;
                }
                BlockStateContainer<IBlockState> bsc = extendedblockstorage.getData();
                int yReal = y0 << 4;
                // the mapping of BlockStateContainer.getIndex from xyz to index is y << 8 | z << 4 | x;
                // for better cache locality, iterate in that order
                for (int y1 = 0; y1 < 16; y1++) {
                    int y = y1 | yReal;
                    for (int z = 0; z < 16; z++) {
                        for (int x = 0; x < 16; x++) {
                            int index = CachedChunk.getPositionIndex(x, y, z);
                            IBlockState state = bsc.get(x, y1, z);
                            boolean[] bits = getPathingBlockType(state, chunk, x, y, z).getBits();
                            bitSet.set(index, bits[0]);
                            bitSet.set(index + 1, bits[1]);
                            Block block = state.getBlock();
                            if (CachedChunk.BLOCKS_TO_KEEP_TRACK_OF.contains(block)) {
                                String name = BlockUtils.blockToString(block);
                                specialBlocks.computeIfAbsent(name, b -> new ArrayList<>()).add(new BlockPos(x, y, z));
                            }
                        }
                    }
                }
            }
        } catch (Exception e) {
            e.printStackTrace();
        }
        //long end = System.nanoTime() / 1000000L;
        //System.out.println("Chunk packing took " + (end - start) + "ms for " + chunk.x + "," + chunk.z);
        IBlockState[] blocks = new IBlockState[256];

        for (int z = 0; z < 16; z++) {
            https:
//www.ibm.com/developerworks/library/j-perry-writing-good-java-code/index.html
            for (int x = 0; x < 16; x++) {
                for (int y = 255; y >= 0; y--) {
                    int index = CachedChunk.getPositionIndex(x, y, z);
                    if (bitSet.get(index) || bitSet.get(index + 1)) {
                        blocks[z << 4 | x] = chunk.getBlockState(x, y, z);
                        continue https;
                    }
                }
                blocks[z << 4 | x] = Blocks.AIR.getDefaultState();
            }
        }
        return new CachedChunk(chunk.x, chunk.z, bitSet, blocks, specialBlocks, System.currentTimeMillis());
    }

<<<<<<< HEAD
    public static String blockToString(Block block) {
        ResourceLocation loc = IRegistry.BLOCK.getKey(block);
        String name = loc.getPath(); // normally, only write the part after the minecraft:
        if (!loc.getNamespace().equals("minecraft")) {
            // Baritone is running on top of forge with mods installed, perhaps?
            name = loc.toString(); // include the namespace with the colon
        }
        return name;
    }

    public static Block stringToBlockRequired(String name) {
        if (name.equals("lit_redstone_ore")) {
            return stringToBlockRequired("redstone_ore");
        }
        Block block = stringToBlockNullable(name);
        Objects.requireNonNull(block);
        return block;
    }

    public static Block stringToBlockNullable(String name) {
        return resourceCache.computeIfAbsent(name, n -> IRegistry.BLOCK.get(ResourceLocation.tryCreate(n.contains(":") ? n : "minecraft:" + n)));
    }
=======
>>>>>>> 54da0d24

    private static PathingBlockType getPathingBlockType(IBlockState state, Chunk chunk, int x, int y, int z) {
        Block block = state.getBlock();
        if (MovementHelper.isWater(state)) {
            // only water source blocks are plausibly usable, flowing water should be avoid
            // FLOWING_WATER is a waterfall, it doesn't really matter and caching it as AVOID just makes it look wrong
            if (MovementHelper.possiblyFlowing(state)) {
                return PathingBlockType.AVOID;
            }
            if (
                    (x != 15 && MovementHelper.possiblyFlowing(chunk.getBlockState(x + 1, y, z)))
                            || (x != 0 && MovementHelper.possiblyFlowing(chunk.getBlockState(x - 1, y, z)))
                            || (z != 15 && MovementHelper.possiblyFlowing(chunk.getBlockState(x, y, z + 1)))
                            || (z != 0 && MovementHelper.possiblyFlowing(chunk.getBlockState(x, y, z - 1)))
            ) {
                return PathingBlockType.AVOID;
            }
            if (x == 0 || x == 15 || z == 0 || z == 15) {
                Vec3d flow = state.getFluidState().getFlow(chunk.getWorld(), new BlockPos(x + chunk.x << 4, y, z + chunk.z << 4));
                if (flow.x != 0.0 || flow.z != 0.0) {
                    return PathingBlockType.WATER;
                }
                return PathingBlockType.AVOID;
            }
            return PathingBlockType.WATER;
        }

        if (MovementHelper.avoidWalkingInto(state) || MovementHelper.isBottomSlab(state)) {
            return PathingBlockType.AVOID;
        }
        // We used to do an AABB check here
        // however, this failed in the nether when you were near a nether fortress
        // because fences check their adjacent blocks in the world for their fence connection status to determine AABB shape
        // this caused a nullpointerexception when we saved chunks on unload, because they were unable to check their neighbors
        if (block instanceof BlockAir || block instanceof BlockTallGrass || block instanceof BlockDoublePlant || block instanceof BlockFlower) {
            return PathingBlockType.AIR;
        }

        return PathingBlockType.SOLID;
    }

    public static IBlockState pathingTypeToBlock(PathingBlockType type, int dimension) {
        switch (type) {
            case AIR:
                return Blocks.AIR.getDefaultState();
            case WATER:
                return Blocks.WATER.getDefaultState();
            case AVOID:
                return Blocks.LAVA.getDefaultState();
            case SOLID:
                // Dimension solid types
                switch (dimension) {
                    case -1:
                        return Blocks.NETHERRACK.getDefaultState();
                    case 0:
                    default: // The fallback solid type
                        return Blocks.STONE.getDefaultState();
                    case 1:
                        return Blocks.END_STONE.getDefaultState();
                }
            default:
                return null;
        }
    }
}<|MERGE_RESOLUTION|>--- conflicted
+++ resolved
@@ -25,7 +25,6 @@
 import net.minecraft.init.Blocks;
 import net.minecraft.util.math.BlockPos;
 import net.minecraft.util.math.Vec3d;
-import net.minecraft.util.registry.IRegistry;
 import net.minecraft.world.chunk.BlockStateContainer;
 import net.minecraft.world.chunk.Chunk;
 import net.minecraft.world.chunk.ChunkSection;
@@ -90,8 +89,7 @@
         IBlockState[] blocks = new IBlockState[256];
 
         for (int z = 0; z < 16; z++) {
-            https:
-//www.ibm.com/developerworks/library/j-perry-writing-good-java-code/index.html
+            https://www.ibm.com/developerworks/library/j-perry-writing-good-java-code/index.html
             for (int x = 0; x < 16; x++) {
                 for (int y = 255; y >= 0; y--) {
                     int index = CachedChunk.getPositionIndex(x, y, z);
@@ -105,32 +103,6 @@
         }
         return new CachedChunk(chunk.x, chunk.z, bitSet, blocks, specialBlocks, System.currentTimeMillis());
     }
-
-<<<<<<< HEAD
-    public static String blockToString(Block block) {
-        ResourceLocation loc = IRegistry.BLOCK.getKey(block);
-        String name = loc.getPath(); // normally, only write the part after the minecraft:
-        if (!loc.getNamespace().equals("minecraft")) {
-            // Baritone is running on top of forge with mods installed, perhaps?
-            name = loc.toString(); // include the namespace with the colon
-        }
-        return name;
-    }
-
-    public static Block stringToBlockRequired(String name) {
-        if (name.equals("lit_redstone_ore")) {
-            return stringToBlockRequired("redstone_ore");
-        }
-        Block block = stringToBlockNullable(name);
-        Objects.requireNonNull(block);
-        return block;
-    }
-
-    public static Block stringToBlockNullable(String name) {
-        return resourceCache.computeIfAbsent(name, n -> IRegistry.BLOCK.get(ResourceLocation.tryCreate(n.contains(":") ? n : "minecraft:" + n)));
-    }
-=======
->>>>>>> 54da0d24
 
     private static PathingBlockType getPathingBlockType(IBlockState state, Chunk chunk, int x, int y, int z) {
         Block block = state.getBlock();
