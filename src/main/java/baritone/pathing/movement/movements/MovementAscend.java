/*
 * This file is part of Baritone.
 *
 * Baritone is free software: you can redistribute it and/or modify
 * it under the terms of the GNU Lesser General Public License as published by
 * the Free Software Foundation, either version 3 of the License, or
 * (at your option) any later version.
 *
 * Baritone is distributed in the hope that it will be useful,
 * but WITHOUT ANY WARRANTY; without even the implied warranty of
 * MERCHANTABILITY or FITNESS FOR A PARTICULAR PURPOSE.  See the
 * GNU Lesser General Public License for more details.
 *
 * You should have received a copy of the GNU Lesser General Public License
 * along with Baritone.  If not, see <https://www.gnu.org/licenses/>.
 */

package baritone.pathing.movement.movements;

import baritone.Baritone;
import baritone.api.IBaritone;
import baritone.api.pathing.movement.MovementStatus;
import baritone.api.utils.BetterBlockPos;
import baritone.api.utils.input.Input;
import baritone.pathing.movement.CalculationContext;
import baritone.pathing.movement.Movement;
import baritone.pathing.movement.MovementHelper;
import baritone.pathing.movement.MovementState;
import baritone.utils.BlockStateInterface;
import net.minecraft.block.BlockFalling;
import net.minecraft.block.state.IBlockState;
import net.minecraft.init.Blocks;
import net.minecraft.util.EnumFacing;

public class MovementAscend extends Movement {

    private int ticksWithoutPlacement = 0;

    public MovementAscend(IBaritone baritone, BetterBlockPos src, BetterBlockPos dest) {
        super(baritone, src, dest, new BetterBlockPos[]{dest, src.up(2), dest.up()}, dest.down());
    }

    @Override
    public void reset() {
        super.reset();
        ticksWithoutPlacement = 0;
    }

    @Override
    public double calculateCost(CalculationContext context) {
        return cost(context, src.x, src.y, src.z, dest.x, dest.z);
    }

    public static double cost(CalculationContext context, int x, int y, int z, int destX, int destZ) {
        IBlockState toPlace = context.get(destX, y, destZ);
        double additionalPlacementCost = 0;
        if (!MovementHelper.canWalkOn(context.bsi, destX, y, destZ, toPlace)) {
            additionalPlacementCost = context.costOfPlacingAt(destX, y, destZ);
            if (additionalPlacementCost >= COST_INF) {
                return COST_INF;
            }
            if (!MovementHelper.isReplacable(destX, y, destZ, toPlace, context.bsi)) {
                return COST_INF;
            }
            boolean foundPlaceOption = false;
            for (int i = 0; i < 5; i++) {
                int againstX = destX + HORIZONTALS_BUT_ALSO_DOWN____SO_EVERY_DIRECTION_EXCEPT_UP[i].getXOffset();
                int againstY = y + HORIZONTALS_BUT_ALSO_DOWN____SO_EVERY_DIRECTION_EXCEPT_UP[i].getYOffset();
                int againstZ = destZ + HORIZONTALS_BUT_ALSO_DOWN____SO_EVERY_DIRECTION_EXCEPT_UP[i].getZOffset();
                if (againstX == x && againstZ == z) { // we might be able to backplace now, but it doesn't matter because it will have been broken by the time we'd need to use it
                    continue;
                }
                if (MovementHelper.canPlaceAgainst(context.bsi, againstX, againstY, againstZ)) {
                    foundPlaceOption = true;
                    break;
                }
            }
            if (!foundPlaceOption) { // didn't find a valid place =(
                return COST_INF;
            }
        }
        IBlockState srcUp2 = context.get(x, y + 2, z); // used lower down anyway
        if (context.get(x, y + 3, z).getBlock() instanceof BlockFalling && (MovementHelper.canWalkThrough(context.bsi, x, y + 1, z) || !(srcUp2.getBlock() instanceof BlockFalling))) {//it would fall on us and possibly suffocate us
            // HOWEVER, we assume that we're standing in the start position
            // that means that src and src.up(1) are both air
            // maybe they aren't now, but they will be by the time this starts
            // if the lower one is can't walk through and the upper one is falling, that means that by standing on src
            // (the presupposition of this Movement)
            // we have necessarily already cleared the entire BlockFalling stack
            // on top of our head

            // as in, if we have a block, then two BlockFallings on top of it
            // and that block is x, y+1, z, and we'd have to clear it to even start this movement
            // we don't need to worry about those BlockFallings because we've already cleared them
            return COST_INF;
            // you may think we only need to check srcUp2, not srcUp
            // however, in the scenario where glitchy world gen where unsupported sand / gravel generates
            // it's possible srcUp is AIR from the start, and srcUp2 is falling
            // and in that scenario, when we arrive and break srcUp2, that lets srcUp3 fall on us and suffocate us
        }
        IBlockState srcDown = context.get(x, y - 1, z);
        if (srcDown.getBlock() == Blocks.LADDER || srcDown.getBlock() == Blocks.VINE) {
            return COST_INF;
        }
        // we can jump from soul sand, but not from a bottom slab
        boolean jumpingFromBottomSlab = MovementHelper.isBottomSlab(srcDown);
        boolean jumpingToBottomSlab = MovementHelper.isBottomSlab(toPlace);
        if (jumpingFromBottomSlab && !jumpingToBottomSlab) {
            return COST_INF;// the only thing we can ascend onto from a bottom slab is another bottom slab
        }
        double walk;
        if (jumpingToBottomSlab) {
            if (jumpingFromBottomSlab) {
                walk = Math.max(JUMP_ONE_BLOCK_COST, WALK_ONE_BLOCK_COST); // we hit space immediately on entering this action
                walk += context.jumpPenalty;
            } else {
                walk = WALK_ONE_BLOCK_COST; // we don't hit space we just walk into the slab
            }
        } else {
            // jumpingFromBottomSlab must be false
            if (toPlace.getBlock() == Blocks.SOUL_SAND) {
                walk = WALK_ONE_OVER_SOUL_SAND_COST;
            } else {
                walk = Math.max(JUMP_ONE_BLOCK_COST, WALK_ONE_BLOCK_COST);
            }
            walk += context.jumpPenalty;
        }

        double totalCost = walk + additionalPlacementCost;
        // start with srcUp2 since we already have its state
        // includeFalling isn't needed because of the falling check above -- if srcUp3 is falling we will have already exited with COST_INF if we'd actually have to break it
        totalCost += MovementHelper.getMiningDurationTicks(context, x, y + 2, z, srcUp2, false);
        if (totalCost >= COST_INF) {
            return COST_INF;
        }
        totalCost += MovementHelper.getMiningDurationTicks(context, destX, y + 1, destZ, false);
        if (totalCost >= COST_INF) {
            return COST_INF;
        }
        totalCost += MovementHelper.getMiningDurationTicks(context, destX, y + 2, destZ, true);
        return totalCost;
    }

    @Override
    public MovementState updateState(MovementState state) {
        super.updateState(state);
        // TODO incorporate some behavior from ActionClimb (specifically how it waited until it was at most 1.2 blocks away before starting to jump
        // for efficiency in ascending minimal height staircases, which is just repeated MovementAscend, so that it doesn't bonk its head on the ceiling repeatedly)
        if (state.getStatus() != MovementStatus.RUNNING) {
            return state;
        }

        if (ctx.playerFeet().equals(dest)) {
            return state.setStatus(MovementStatus.SUCCESS);
        }

        IBlockState jumpingOnto = BlockStateInterface.get(ctx, positionToPlace);
        if (!MovementHelper.canWalkOn(ctx, positionToPlace, jumpingOnto)) {
            ticksWithoutPlacement++;
            if (MovementHelper.attemptToPlaceABlock(state, baritone, dest.down(), false) == PlaceResult.READY_TO_PLACE) {
                state.setInput(Input.SNEAK, true);
                if (ctx.player().isSneaking()) {
                    state.setInput(Input.CLICK_RIGHT, true);
                }
            }
            if (ticksWithoutPlacement > 10) {
                // After 10 ticks without placement, we might be standing in the way, move back
                state.setInput(Input.MOVE_BACK, true);
            }

            return state;
        }
        MovementHelper.moveTowards(ctx, state, dest);
        if (MovementHelper.isBottomSlab(jumpingOnto) && !MovementHelper.isBottomSlab(BlockStateInterface.get(ctx, src.down()))) {
            return state; // don't jump while walking from a non double slab into a bottom slab
        }
<<<<<<< HEAD
=======

>>>>>>> b4d307d4
        if (Baritone.settings().assumeStep.get() || ctx.playerFeet().equals(src.up())) {
            // no need to hit space if we're already jumping
            return state;
        }

        if (headBonkClear()) {
            return state.setInput(Input.JUMP, true);
        }

        int xAxis = Math.abs(src.getX() - dest.getX()); // either 0 or 1
        int zAxis = Math.abs(src.getZ() - dest.getZ()); // either 0 or 1
        double flatDistToNext = xAxis * Math.abs((dest.getX() + 0.5D) - ctx.player().posX) + zAxis * Math.abs((dest.getZ() + 0.5D) - ctx.player().posZ);
        double sideDist = zAxis * Math.abs((dest.getX() + 0.5D) - ctx.player().posX) + xAxis * Math.abs((dest.getZ() + 0.5D) - ctx.player().posZ);
        // System.out.println(flatDistToNext + " " + sideDist);
        if (flatDistToNext > 1.2 || sideDist > 0.2) {
            return state;
        }

        // Once we are pointing the right way and moving, start jumping
        // This is slightly more efficient because otherwise we might start jumping before moving, and fall down without moving onto the block we want to jump onto
        // Also wait until we are close enough, because we might jump and hit our head on an adjacent block
        return state.setInput(Input.JUMP, true);
    }

    private boolean headBonkClear() {
        BetterBlockPos startUp = src.up(2);
        for (int i = 0; i < 4; i++) {
            BetterBlockPos check = startUp.offset(EnumFacing.byHorizontalIndex(i));
            if (!MovementHelper.canWalkThrough(ctx, check)) {
                // We might bonk our head
                return false;
            }
        }
        return true;
    }

    @Override
    public boolean safeToCancel(MovementState state) {
        // if we had to place, don't allow pause
        return state.getStatus() != MovementStatus.RUNNING || ticksWithoutPlacement == 0;
    }
}<|MERGE_RESOLUTION|>--- conflicted
+++ resolved
@@ -174,10 +174,7 @@
         if (MovementHelper.isBottomSlab(jumpingOnto) && !MovementHelper.isBottomSlab(BlockStateInterface.get(ctx, src.down()))) {
             return state; // don't jump while walking from a non double slab into a bottom slab
         }
-<<<<<<< HEAD
-=======
-
->>>>>>> b4d307d4
+
         if (Baritone.settings().assumeStep.get() || ctx.playerFeet().equals(src.up())) {
             // no need to hit space if we're already jumping
             return state;
