/*
 * This file is part of Baritone.
 *
 * Baritone is free software: you can redistribute it and/or modify
 * it under the terms of the GNU General Public License as published by
 * the Free Software Foundation, either version 3 of the License, or
 * (at your option) any later version.
 *
 * Baritone is distributed in the hope that it will be useful,
 * but WITHOUT ANY WARRANTY; without even the implied warranty of
 * MERCHANTABILITY or FITNESS FOR A PARTICULAR PURPOSE.  See the
 * GNU General Public License for more details.
 *
 * You should have received a copy of the GNU General Public License
 * along with Baritone.  If not, see <https://www.gnu.org/licenses/>.
 */

package baritone.utils;

import baritone.Baritone;
import baritone.chunk.WorldData;
import baritone.chunk.WorldProvider;
import net.minecraft.block.Block;
import net.minecraft.block.BlockFalling;
import net.minecraft.block.BlockLiquid;
import net.minecraft.block.state.IBlockState;
import net.minecraft.init.Blocks;
import net.minecraft.util.math.BlockPos;
import net.minecraft.world.chunk.Chunk;

public class BlockStateInterface implements Helper {

<<<<<<< HEAD
    public static int numBlockStateLookups = 0;
    public static int numTimesChunkSucceeded = 0;
    private static Chunk prev = null;
=======
    private static Chunk prev = null;

    public static IBlockState get(BlockPos pos) { // wrappers for chunk caching capability
>>>>>>> 2bb01fdd

    public static IBlockState get(BlockPos pos) { // wrappers for chunk caching capability
        numBlockStateLookups++;
        // Invalid vertical position
        if (pos.getY() < 0 || pos.getY() >= 256)
            return Blocks.AIR.getDefaultState();

        if (!Baritone.settings().pathThroughCachedOnly.get()) {
            Chunk cached = prev;
            // there's great cache locality in block state lookups
            // generally it's within each movement
            // if it's the same chunk as last time
            // we can just skip the mc.world.getChunk lookup
            // which is a Long2ObjectOpenHashMap.get
            if (cached != null && cached.x == pos.getX() >> 4 && cached.z == pos.getZ() >> 4) {
<<<<<<< HEAD
                numTimesChunkSucceeded++;
=======
>>>>>>> 2bb01fdd
                return cached.getBlockState(pos);
            }
            Chunk chunk = mc.world.getChunk(pos);
            if (chunk.isLoaded()) {
                prev = chunk;
                return chunk.getBlockState(pos);
            }
        }
        WorldData world = WorldProvider.INSTANCE.getCurrentWorld();
        if (world != null) {
            IBlockState type = world.cache.getBlock(pos);
            if (type != null) {
                return type;
            }
        }


        return Blocks.AIR.getDefaultState();
    }

    public static void clearCachedChunk() {
        prev = null;
    }

    public static Block getBlock(BlockPos pos) {
        return get(pos).getBlock();
    }

    public static final Block waterFlowing = Blocks.FLOWING_WATER;
    public static final Block waterStill = Blocks.WATER;
    public static final Block lavaFlowing = Blocks.FLOWING_LAVA;
    public static final Block lavaStill = Blocks.LAVA;

    /**
     * Returns whether or not the specified block is
     * water, regardless of whether or not it is flowing.
     *
     * @param b The block
     * @return Whether or not the block is water
     */
    public static boolean isWater(Block b) {
        return waterFlowing.equals(b) || waterStill.equals(b);
    }

    /**
     * Returns whether or not the block at the specified pos is
     * water, regardless of whether or not it is flowing.
     *
     * @param bp The block pos
     * @return Whether or not the block is water
     */
    public static boolean isWater(BlockPos bp) {
        return isWater(BlockStateInterface.getBlock(bp));
    }

    public static boolean isLava(Block b) {
        return lavaFlowing.equals(b) || lavaStill.equals(b);
    }

    /**
     * Returns whether or not the specified pos has a liquid
     *
     * @param p The pos
     * @return Whether or not the block is a liquid
     */
    public static boolean isLiquid(BlockPos p) {
        return BlockStateInterface.getBlock(p) instanceof BlockLiquid;
    }

    public static boolean isFlowing(IBlockState state) {
        // Will be IFluidState in 1.13
        return state.getBlock() instanceof BlockLiquid
                && state.getPropertyKeys().contains(BlockLiquid.LEVEL)
                && state.getValue(BlockLiquid.LEVEL) != 0;
    }

    public static boolean isAir(BlockPos pos) {
        return BlockStateInterface.getBlock(pos).equals(Blocks.AIR);
    }

    public static boolean isAir(IBlockState state) {
        return state.getBlock().equals(Blocks.AIR);
    }

    static boolean canFall(BlockPos pos) {
        return BlockStateInterface.get(pos).getBlock() instanceof BlockFalling;
    }


}<|MERGE_RESOLUTION|>--- conflicted
+++ resolved
@@ -30,15 +30,9 @@
 
 public class BlockStateInterface implements Helper {
 
-<<<<<<< HEAD
     public static int numBlockStateLookups = 0;
     public static int numTimesChunkSucceeded = 0;
     private static Chunk prev = null;
-=======
-    private static Chunk prev = null;
-
-    public static IBlockState get(BlockPos pos) { // wrappers for chunk caching capability
->>>>>>> 2bb01fdd
 
     public static IBlockState get(BlockPos pos) { // wrappers for chunk caching capability
         numBlockStateLookups++;
@@ -54,10 +48,7 @@
             // we can just skip the mc.world.getChunk lookup
             // which is a Long2ObjectOpenHashMap.get
             if (cached != null && cached.x == pos.getX() >> 4 && cached.z == pos.getZ() >> 4) {
-<<<<<<< HEAD
                 numTimesChunkSucceeded++;
-=======
->>>>>>> 2bb01fdd
                 return cached.getBlockState(pos);
             }
             Chunk chunk = mc.world.getChunk(pos);
