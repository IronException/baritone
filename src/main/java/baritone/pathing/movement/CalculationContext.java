/*
 * This file is part of Baritone.
 *
 * Baritone is free software: you can redistribute it and/or modify
 * it under the terms of the GNU Lesser General Public License as published by
 * the Free Software Foundation, either version 3 of the License, or
 * (at your option) any later version.
 *
 * Baritone is distributed in the hope that it will be useful,
 * but WITHOUT ANY WARRANTY; without even the implied warranty of
 * MERCHANTABILITY or FITNESS FOR A PARTICULAR PURPOSE.  See the
 * GNU Lesser General Public License for more details.
 *
 * You should have received a copy of the GNU Lesser General Public License
 * along with Baritone.  If not, see <https://www.gnu.org/licenses/>.
 */

package baritone.pathing.movement;

import baritone.Baritone;
import baritone.api.IBaritone;
import baritone.api.pathing.movement.ActionCosts;
import baritone.cache.WorldData;
import baritone.utils.BlockStateInterface;
import baritone.utils.ToolSet;
import baritone.utils.pathing.BetterWorldBorder;
import net.minecraft.block.Block;
import net.minecraft.block.state.IBlockState;
import net.minecraft.client.entity.EntityPlayerSP;
import net.minecraft.enchantment.EnchantmentHelper;
import net.minecraft.entity.player.InventoryPlayer;
import net.minecraft.init.Items;
import net.minecraft.item.ItemStack;
import net.minecraft.util.math.BlockPos;
import net.minecraft.world.World;

/**
 * @author Brady
 * @since 8/7/2018
 */
public class CalculationContext {

    private static final ItemStack STACK_BUCKET_WATER = new ItemStack(Items.WATER_BUCKET);

    public final IBaritone baritone;
    public final World world;
    public final WorldData worldData;
    public final BlockStateInterface bsi;
    public final ToolSet toolSet;
    public final boolean hasWaterBucket;
    public final boolean hasThrowaway;
    public final boolean canSprint;
    public final double placeBlockCost;
    public final boolean allowBreak;
    public final boolean allowParkour;
    public final boolean allowParkourPlace;
    public final boolean allowJumpAt256;
    public final boolean assumeWalkOnWater;
    public final boolean allowDiagonalDescend;
    public final int maxFallHeightNoWater;
    public final int maxFallHeightBucket;
    public final double waterWalkSpeed;
    public final double breakBlockAdditionalCost;
    public final double jumpPenalty;
    public final double walkOnWaterOnePenalty;
    public final BetterWorldBorder worldBorder;

    public CalculationContext(IBaritone baritone) {
        this(baritone, false);
    }

    public CalculationContext(IBaritone baritone, boolean forUseOnAnotherThread) {
        this.baritone = baritone;
        EntityPlayerSP player = baritone.getPlayerContext().player();
        this.world = baritone.getPlayerContext().world();
        this.worldData = (WorldData) baritone.getWorldProvider().getCurrentWorld();
        this.bsi = new BlockStateInterface(world, worldData, forUseOnAnotherThread); // TODO TODO TODO
        this.toolSet = new ToolSet(player);
<<<<<<< HEAD
        this.hasThrowaway = Baritone.settings().allowPlace.get() && MovementHelper.throwaway(baritone.getPlayerContext(), false);
        this.hasWaterBucket = Baritone.settings().allowWaterBucketFall.get() && InventoryPlayer.isHotbar(player.inventory.getSlotFor(STACK_BUCKET_WATER)) && !world.getDimension().isNether();
        this.canSprint = Baritone.settings().allowSprint.get() && player.getFoodStats().getFoodLevel() > 6;
        this.placeBlockCost = Baritone.settings().blockPlacementPenalty.get();
        this.allowBreak = Baritone.settings().allowBreak.get();
        this.allowParkour = Baritone.settings().allowParkour.get();
        this.allowParkourPlace = Baritone.settings().allowParkourPlace.get();
        this.allowJumpAt256 = Baritone.settings().allowJumpAt256.get();
        this.assumeWalkOnWater = Baritone.settings().assumeWalkOnWater.get();
        this.allowDiagonalDescend = Baritone.settings().allowDiagonalDescend.get();
        this.maxFallHeightNoWater = Baritone.settings().maxFallHeightNoWater.get();
        this.maxFallHeightBucket = Baritone.settings().maxFallHeightBucket.get();
=======
        this.hasThrowaway = Baritone.settings().allowPlace.value && MovementHelper.throwaway(baritone.getPlayerContext(), false);
        this.hasWaterBucket = Baritone.settings().allowWaterBucketFall.value && InventoryPlayer.isHotbar(player.inventory.getSlotFor(STACK_BUCKET_WATER)) && !world.provider.isNether();
        this.canSprint = Baritone.settings().allowSprint.value && player.getFoodStats().getFoodLevel() > 6;
        this.placeBlockCost = Baritone.settings().blockPlacementPenalty.value;
        this.allowBreak = Baritone.settings().allowBreak.value;
        this.allowParkour = Baritone.settings().allowParkour.value;
        this.allowParkourPlace = Baritone.settings().allowParkourPlace.value;
        this.allowJumpAt256 = Baritone.settings().allowJumpAt256.value;
        this.assumeWalkOnWater = Baritone.settings().assumeWalkOnWater.value;
        this.allowDiagonalDescend = Baritone.settings().allowDiagonalDescend.value;
        this.maxFallHeightNoWater = Baritone.settings().maxFallHeightNoWater.value;
        this.maxFallHeightBucket = Baritone.settings().maxFallHeightBucket.value;
>>>>>>> 76297e81
        int depth = EnchantmentHelper.getDepthStriderModifier(player);
        if (depth > 3) {
            depth = 3;
        }
        float mult = depth / 3.0F;
        this.waterWalkSpeed = ActionCosts.WALK_ONE_IN_WATER_COST * (1 - mult) + ActionCosts.WALK_ONE_BLOCK_COST * mult;
        this.breakBlockAdditionalCost = Baritone.settings().blockBreakAdditionalPenalty.value;
        this.jumpPenalty = Baritone.settings().jumpPenalty.value;
        this.walkOnWaterOnePenalty = Baritone.settings().walkOnWaterOnePenalty.value;
        // why cache these things here, why not let the movements just get directly from settings?
        // because if some movements are calculated one way and others are calculated another way,
        // then you get a wildly inconsistent path that isn't optimal for either scenario.
        this.worldBorder = new BetterWorldBorder(world.getWorldBorder());
    }

    public final IBaritone getBaritone() {
        return baritone;
    }

    public IBlockState get(int x, int y, int z) {
        return bsi.get0(x, y, z); // laughs maniacally
    }

    public boolean isLoaded(int x, int z) {
        return bsi.isLoaded(x, z);
    }

    public IBlockState get(BlockPos pos) {
        return get(pos.getX(), pos.getY(), pos.getZ());
    }

    public Block getBlock(int x, int y, int z) {
        return get(x, y, z).getBlock();
    }

    public boolean canPlaceThrowawayAt(int x, int y, int z) {
        if (!hasThrowaway) { // only true if allowPlace is true, see constructor
            return false;
        }
        if (isPossiblyProtected(x, y, z)) {
            return false;
        }
        return worldBorder.canPlaceAt(x, z); // TODO perhaps MovementHelper.canPlaceAgainst could also use this?
    }

    public boolean canBreakAt(int x, int y, int z) {
        if (!allowBreak) {
            return false;
        }
        return !isPossiblyProtected(x, y, z);
    }

    public boolean isPossiblyProtected(int x, int y, int z) {
        // TODO more protection logic here; see #220
        return false;
    }
}<|MERGE_RESOLUTION|>--- conflicted
+++ resolved
@@ -76,22 +76,8 @@
         this.worldData = (WorldData) baritone.getWorldProvider().getCurrentWorld();
         this.bsi = new BlockStateInterface(world, worldData, forUseOnAnotherThread); // TODO TODO TODO
         this.toolSet = new ToolSet(player);
-<<<<<<< HEAD
-        this.hasThrowaway = Baritone.settings().allowPlace.get() && MovementHelper.throwaway(baritone.getPlayerContext(), false);
-        this.hasWaterBucket = Baritone.settings().allowWaterBucketFall.get() && InventoryPlayer.isHotbar(player.inventory.getSlotFor(STACK_BUCKET_WATER)) && !world.getDimension().isNether();
-        this.canSprint = Baritone.settings().allowSprint.get() && player.getFoodStats().getFoodLevel() > 6;
-        this.placeBlockCost = Baritone.settings().blockPlacementPenalty.get();
-        this.allowBreak = Baritone.settings().allowBreak.get();
-        this.allowParkour = Baritone.settings().allowParkour.get();
-        this.allowParkourPlace = Baritone.settings().allowParkourPlace.get();
-        this.allowJumpAt256 = Baritone.settings().allowJumpAt256.get();
-        this.assumeWalkOnWater = Baritone.settings().assumeWalkOnWater.get();
-        this.allowDiagonalDescend = Baritone.settings().allowDiagonalDescend.get();
-        this.maxFallHeightNoWater = Baritone.settings().maxFallHeightNoWater.get();
-        this.maxFallHeightBucket = Baritone.settings().maxFallHeightBucket.get();
-=======
         this.hasThrowaway = Baritone.settings().allowPlace.value && MovementHelper.throwaway(baritone.getPlayerContext(), false);
-        this.hasWaterBucket = Baritone.settings().allowWaterBucketFall.value && InventoryPlayer.isHotbar(player.inventory.getSlotFor(STACK_BUCKET_WATER)) && !world.provider.isNether();
+        this.hasWaterBucket = Baritone.settings().allowWaterBucketFall.value && InventoryPlayer.isHotbar(player.inventory.getSlotFor(STACK_BUCKET_WATER)) && !world.getDimension().isNether();
         this.canSprint = Baritone.settings().allowSprint.value && player.getFoodStats().getFoodLevel() > 6;
         this.placeBlockCost = Baritone.settings().blockPlacementPenalty.value;
         this.allowBreak = Baritone.settings().allowBreak.value;
@@ -102,7 +88,6 @@
         this.allowDiagonalDescend = Baritone.settings().allowDiagonalDescend.value;
         this.maxFallHeightNoWater = Baritone.settings().maxFallHeightNoWater.value;
         this.maxFallHeightBucket = Baritone.settings().maxFallHeightBucket.value;
->>>>>>> 76297e81
         int depth = EnchantmentHelper.getDepthStriderModifier(player);
         if (depth > 3) {
             depth = 3;
