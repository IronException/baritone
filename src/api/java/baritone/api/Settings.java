/*
 * This file is part of Baritone.
 *
 * Baritone is free software: you can redistribute it and/or modify
 * it under the terms of the GNU Lesser General Public License as published by
 * the Free Software Foundation, either version 3 of the License, or
 * (at your option) any later version.
 *
 * Baritone is distributed in the hope that it will be useful,
 * but WITHOUT ANY WARRANTY; without even the implied warranty of
 * MERCHANTABILITY or FITNESS FOR A PARTICULAR PURPOSE.  See the
 * GNU Lesser General Public License for more details.
 *
 * You should have received a copy of the GNU Lesser General Public License
 * along with Baritone.  If not, see <https://www.gnu.org/licenses/>.
 */

package baritone.api;

import net.minecraft.client.Minecraft;
import net.minecraft.init.Blocks;
import net.minecraft.item.Item;
import net.minecraft.util.text.ITextComponent;

import java.awt.*;
import java.lang.reflect.Field;
import java.util.*;
import java.util.List;
import java.util.function.Consumer;

/**
 * Baritone's settings
 *
 * @author leijurv
 */
public class Settings {

    /**
     * Allow Baritone to break blocks
     */
    public Setting<Boolean> allowBreak = new Setting<>(true);

    /**
     * Allow Baritone to sprint
     */
    public Setting<Boolean> allowSprint = new Setting<>(true);

    /**
     * Allow Baritone to place blocks
     */
    public Setting<Boolean> allowPlace = new Setting<>(true);

    /**
     * It doesn't actually take twenty ticks to place a block, this cost is so high
     * because we want to generally conserve blocks which might be limited
     */
    public Setting<Double> blockPlacementPenalty = new Setting<>(20D);

    /**
     * This is just a tiebreaker to make it less likely to break blocks if it can avoid it.
     * For example, fire has a break cost of 0, this makes it nonzero, so all else being equal
     * it will take an otherwise equivalent route that doesn't require it to put out fire.
     */
    public Setting<Double> blockBreakAdditionalPenalty = new Setting<>(2D);

    /**
     * Allow Baritone to fall arbitrary distances and place a water bucket beneath it.
     * Reliability: questionable.
     */
    public Setting<Boolean> allowWaterBucketFall = new Setting<>(true);

    /**
     * Allow Baritone to assume it can walk on still water just like any other block.
     * This functionality is assumed to be provided by a separate library that might have imported Baritone.
     */
    public Setting<Boolean> assumeWalkOnWater = new Setting<>(false);

    /**
     * Assume step functionality; don't jump on an Ascend.
     */
    public Setting<Boolean> assumeStep = new Setting<>(false);

    /**
     * Assume safe walk functionality; don't sneak on a backplace traverse.
     * <p>
     * Warning: if you do something janky like sneak-backplace from an ender chest, if this is true
     * it won't sneak right click, it'll just right click, which means it'll open the chest instead of placing
     * against it. That's why this defaults to off.
     */
    public Setting<Boolean> assumeSafeWalk = new Setting<>(false);

    /**
     * Blocks that Baritone is allowed to place (as throwaway, for sneak bridging, pillaring, etc.)
     */
    public Setting<List<Item>> acceptableThrowawayItems = new Setting<>(new ArrayList<>(Arrays.asList(
            Item.getItemFromBlock(Blocks.DIRT),
            Item.getItemFromBlock(Blocks.COBBLESTONE),
            Item.getItemFromBlock(Blocks.NETHERRACK)
    )));

    /**
     * Enables some more advanced vine features. They're honestly just gimmicks and won't ever be needed in real
     * pathing scenarios. And they can cause Baritone to get trapped indefinitely in a strange scenario.
     */
    public Setting<Boolean> allowVines = new Setting<>(false);

    /**
     * Slab behavior is complicated, disable this for higher path reliability. Leave enabled if you have bottom slabs
     * everywhere in your base.
     */
    public Setting<Boolean> allowWalkOnBottomSlab = new Setting<>(true);

    /**
     * You know what it is
     * <p>
     * But it's very unreliable and falls off when cornering like all the time so.
     */
    public Setting<Boolean> allowParkour = new Setting<>(false);

    /**
     * Like parkour, but even more unreliable!
     */
    public Setting<Boolean> allowParkourPlace = new Setting<>(false);

    /**
     * For example, if you have Mining Fatigue or Haste, adjust the costs of breaking blocks accordingly.
     */
    public Setting<Boolean> considerPotionEffects = new Setting<>(true);

    /**
     * This is the big A* setting.
     * As long as your cost heuristic is an *underestimate*, it's guaranteed to find you the best path.
     * 3.5 is always an underestimate, even if you are sprinting.
     * If you're walking only (with allowSprint off) 4.6 is safe.
     * Any value below 3.5 is never worth it. It's just more computation to find the same path, guaranteed.
     * (specifically, it needs to be strictly slightly less than ActionCosts.WALK_ONE_BLOCK_COST, which is about 3.56)
     * <p>
     * Setting it at 3.57 or above with sprinting, or to 4.64 or above without sprinting, will result in
     * faster computation, at the cost of a suboptimal path. Any value above the walk / sprint cost will result
     * in it going straight at its goal, and not investigating alternatives, because the combined cost / heuristic
     * metric gets better and better with each block, instead of slightly worse.
     * <p>
     * Finding the optimal path is worth it, so it's the default.
     */
    public Setting<Double> costHeuristic = new Setting<>(3.5D);

    // a bunch of obscure internal A* settings that you probably don't want to change
    /**
     * The maximum number of times it will fetch outside loaded or cached chunks before assuming that
     * pathing has reached the end of the known area, and should therefore stop.
     */
    public Setting<Integer> pathingMaxChunkBorderFetch = new Setting<>(50);

    /**
     * Set to 1.0 to effectively disable this feature
     *
     * @see <a href="https://github.com/cabaletta/baritone/issues/18">Issue #18</a>
     */
    public Setting<Double> backtrackCostFavoringCoefficient = new Setting<>(0.5);

    /**
     * Don't repropagate cost improvements below 0.01 ticks. They're all just floating point inaccuracies,
     * and there's no point.
     */
    public Setting<Boolean> minimumImprovementRepropagation = new Setting<>(true);

    /**
     * After calculating a path (potentially through cached chunks), artificially cut it off to just the part that is
     * entirely within currently loaded chunks. Improves path safety because cached chunks are heavily simplified.
     *
     * @see <a href="https://github.com/cabaletta/baritone/issues/144">Issue #144</a>
     */
    public Setting<Boolean> cutoffAtLoadBoundary = new Setting<>(false);

    /**
     * If a movement's cost increases by more than this amount between calculation and execution (due to changes
     * in the environment / world), cancel and recalculate
     */
    public Setting<Double> maxCostIncrease = new Setting<>(10D);

    /**
     * Stop 5 movements before anything that made the path COST_INF.
     * For example, if lava has spread across the path, don't walk right up to it then recalculate, it might
     * still be spreading lol
     */
    public Setting<Integer> costVerificationLookahead = new Setting<>(5);

    /**
     * Static cutoff factor. 0.9 means cut off the last 10% of all paths, regardless of chunk load state
     */
    public Setting<Double> pathCutoffFactor = new Setting<>(0.9);

    /**
     * Only apply static cutoff for paths of at least this length (in terms of number of movements)
     */
    public Setting<Integer> pathCutoffMinimumLength = new Setting<>(30);

    /**
     * Start planning the next path once the remaining movements tick estimates sum up to less than this value
     */
    public Setting<Integer> planningTickLookAhead = new Setting<>(150);

    /**
     * Default size of the Long2ObjectOpenHashMap used in pathing
     */
    public Setting<Integer> pathingMapDefaultSize = new Setting<>(1024);

    /**
     * Load factor coefficient for the Long2ObjectOpenHashMap used in pathing
     * <p>
     * Decrease for faster map operations, but higher memory usage
     */
    public Setting<Float> pathingMapLoadFactor = new Setting<>(0.75f);

    /**
     * How far are you allowed to fall onto solid ground (without a water bucket)?
     * 3 won't deal any damage. But if you just want to get down the mountain quickly and you have
     * Feather Falling IV, you might set it a bit higher, like 4 or 5.
     */
    public Setting<Integer> maxFallHeightNoWater = new Setting<>(3);

    /**
     * How far are you allowed to fall onto solid ground (with a water bucket)?
     * It's not that reliable, so I've set it below what would kill an unarmored player (23)
     */
    public Setting<Integer> maxFallHeightBucket = new Setting<>(20);

    /**
     * Is it okay to sprint through a descend followed by a diagonal?
     * The player overshoots the landing, but not enough to fall off. And the diagonal ensures that there isn't
     * lava or anything that's !canWalkInto in that space, so it's technically safe, just a little sketchy.
     */
    public Setting<Boolean> allowOvershootDiagonalDescend = new Setting<>(true);

    /**
     * If your goal is a GoalBlock in an unloaded chunk, assume it's far enough away that the Y coord
     * doesn't matter yet, and replace it with a GoalXZ to the same place before calculating a path.
     * Once a segment ends within chunk load range of the GoalBlock, it will go back to normal behavior
     * of considering the Y coord. The reasoning is that if your X and Z are 10,000 blocks away,
     * your Y coordinate's accuracy doesn't matter at all until you get much much closer.
     */
    public Setting<Boolean> simplifyUnloadedYCoord = new Setting<>(true);

    /**
     * If a movement takes this many ticks more than its initial cost estimate, cancel it
     */
    public Setting<Integer> movementTimeoutTicks = new Setting<>(100);

    /**
<<<<<<< HEAD
     * Pathing ends after this amount of time, if a path has been found
     */
    public Setting<Long> primaryTimeoutMS = new Setting<>(500L);

    /**
     * Pathing can never take longer than this, even if that means failing to find any path at all
     */
    public Setting<Long> failureTimeoutMS = new Setting<>(2000L);

    /**
     * Planning ahead while executing a segment ends after this amount of time, if a path has been found
     */
    public Setting<Long> planAheadPrimaryTimeoutMS = new Setting<>(4000L);

    /**
     * Planning ahead while executing a segment can never take longer than this, even if that means failing to find any path at all
     */
=======
     * Pathing ends after this amount of time, but only if a path has been found
     * <p>
     * If no valid path (length above the minimum) has been found, pathing continues up until the failure timeout
     */
    public Setting<Long> primaryTimeoutMS = new Setting<>(500L);

    /**
     * Pathing can never take longer than this, even if that means failing to find any path at all
     */
    public Setting<Long> failureTimeoutMS = new Setting<>(2000L);

    /**
     * Planning ahead while executing a segment ends after this amount of time, but only if a path has been found
     * <p>
     * If no valid path (length above the minimum) has been found, pathing continues up until the failure timeout
     */
    public Setting<Long> planAheadPrimaryTimeoutMS = new Setting<>(4000L);

    /**
     * Planning ahead while executing a segment can never take longer than this, even if that means failing to find any path at all
     */
>>>>>>> 038533c3
    public Setting<Long> planAheadFailureTimeoutMS = new Setting<>(5000L);

    /**
     * For debugging, consider nodes much much slower
     */
    public Setting<Boolean> slowPath = new Setting<>(false);

    /**
     * Milliseconds between each node
     */
    public Setting<Long> slowPathTimeDelayMS = new Setting<>(100L);

    /**
     * The alternative timeout number when slowPath is on
     */
    public Setting<Long> slowPathTimeoutMS = new Setting<>(40000L);

    /**
     * The big one. Download all chunks in simplified 2-bit format and save them for better very-long-distance pathing.
     */
    public Setting<Boolean> chunkCaching = new Setting<>(true);

    /**
     * On save, delete from RAM any cached regions that are more than 1024 blocks away from the player
     * <p>
     * Temporarily disabled, see issue #248
     */
    public Setting<Boolean> pruneRegionsFromRAM = new Setting<>(false);

    /**
     * Print all the debug messages to chat
     */
    public Setting<Boolean> chatDebug = new Setting<>(true);

    /**
     * Allow chat based control of Baritone. Most likely should be disabled when Baritone is imported for use in
     * something else
     */
    public Setting<Boolean> chatControl = new Setting<>(true);

    /**
     * A second override over chatControl to force it on
     */
    public Setting<Boolean> removePrefix = new Setting<>(false);

    /**
     * Render the path
     */
    public Setting<Boolean> renderPath = new Setting<>(true);

    /**
     * Render the goal
     */
    public Setting<Boolean> renderGoal = new Setting<>(true);

    /**
     * Ignore depth when rendering the goal
     */
    public Setting<Boolean> renderGoalIgnoreDepth = new Setting<>(true);

    /**
     * Ignore depth when rendering the selection boxes (to break, to place, to walk into)
     */
    public Setting<Boolean> renderSelectionBoxesIgnoreDepth = new Setting<>(true);

    /**
     * Ignore depth when rendering the path
     */
    public Setting<Boolean> renderPathIgnoreDepth = new Setting<>(true);

    /**
     * Line width of the path when rendered, in pixels
     */
    public Setting<Float> pathRenderLineWidthPixels = new Setting<>(5F);

    /**
     * Line width of the goal when rendered, in pixels
     */
    public Setting<Float> goalRenderLineWidthPixels = new Setting<>(3F);

    /**
     * Start fading out the path at 20 movements ahead, and stop rendering it entirely 30 movements ahead.
     * Improves FPS.
     */
    public Setting<Boolean> fadePath = new Setting<>(false);

    /**
     * Move without having to force the client-sided rotations
     */
    public Setting<Boolean> freeLook = new Setting<>(true);

    /**
     * Will cause some minor behavioral differences to ensure that Baritone works on anticheats.
     * <p>
     * At the moment this will silently set the player's rotations when using freeLook so you're not sprinting in
     * directions other than forward, which is picken up by more "advanced" anticheats like AAC, but not NCP.
     */
    public Setting<Boolean> antiCheatCompatibility = new Setting<>(true);

    /**
     * Exclusively use cached chunks for pathing
     */
    public Setting<Boolean> pathThroughCachedOnly = new Setting<>(false);

    /**
     * Whether or not to use the "#" command prefix
     */
    public Setting<Boolean> prefix = new Setting<>(false);

    /**
     * {@code true}: can mine blocks when in inventory, chat, or tabbed away in ESC menu
     * <p>
     * {@code false}: works on cosmic prisons
     * <p>
     * LOL
     */
    public Setting<Boolean> leftClickWorkaround = new Setting<>(true);

    /**
     * Don't stop walking forward when you need to break blocks in your way
     */
    public Setting<Boolean> walkWhileBreaking = new Setting<>(true);

    /**
     * If we are more than 500 movements into the current path, discard the oldest segments, as they are no longer useful
     */
    public Setting<Integer> maxPathHistoryLength = new Setting<>(300);

    /**
     * If the current path is too long, cut off this many movements from the beginning.
     */
    public Setting<Integer> pathHistoryCutoffAmount = new Setting<>(50);

    /**
     * Rescan for the goal once every 5 ticks.
     * Set to 0 to disable.
     */
    public Setting<Integer> mineGoalUpdateInterval = new Setting<>(5);

    /**
     * While mining, should it also consider dropped items of the correct type as a pathing destination (as well as ore blocks)?
     */
    public Setting<Boolean> mineScanDroppedItems = new Setting<>(true);

    /**
     * Cancel the current path if the goal has changed, and the path originally ended in the goal but doesn't anymore.
     * <p>
     * Currently only runs when either MineBehavior or FollowBehavior is active.
     * <p>
     * For example, if Baritone is doing "mine iron_ore", the instant it breaks the ore (and it becomes air), that location
     * is no longer a goal. This means that if this setting is true, it will stop there. If this setting were off, it would
     * continue with its path, and walk into that location. The tradeoff is if this setting is true, it mines ores much faster
     * since it doesn't waste any time getting into locations that no longer contain ores, but on the other hand, it misses
     * some drops, and continues on without ever picking them up.
     * <p>
     * Also on cosmic prisons this should be set to true since you don't actually mine the ore it just gets replaced with stone.
     */
    public Setting<Boolean> cancelOnGoalInvalidation = new Setting<>(true);

    /**
     * The "axis" command (aka GoalAxis) will go to a axis, or diagonal axis, at this Y level.
     */
    public Setting<Integer> axisHeight = new Setting<>(120);

    /**
     * Allow MineBehavior to use X-Ray to see where the ores are. Turn this option off to force it to mine "legit"
     * where it will only mine an ore once it can actually see it, so it won't do or know anything that a normal player
     * couldn't. If you don't want it to look like you're X-Raying, turn this off
     */
    public Setting<Boolean> legitMine = new Setting<>(false);

    /**
     * What Y level to go to for legit strip mining
     */
    public Setting<Integer> legitMineYLevel = new Setting<>(11);

    /**
     * When mining block of a certain type, try to mine two at once instead of one.
     * If the block above is also a goal block, set GoalBlock instead of GoalTwoBlocks
     * If the block below is also a goal block, set GoalBlock to the position one down instead of GoalTwoBlocks
     */
    public Setting<Boolean> forceInternalMining = new Setting<>(true);

    /**
     * Modification to the previous setting, only has effect if forceInternalMining is true
     * If true, only apply the previous setting if the block adjacent to the goal isn't air.
     */
    public Setting<Boolean> internalMiningAirException = new Setting<>(true);

    /**
     * The actual GoalNear is set this distance away from the entity you're following
     * <p>
     * For example, set followOffsetDistance to 5 and followRadius to 0 to always stay precisely 5 blocks north of your follow target.
     */
    public Setting<Double> followOffsetDistance = new Setting<>(0D);

    /**
     * The actual GoalNear is set in this direction from the entity you're following
     */
    public Setting<Float> followOffsetDirection = new Setting<>(0F);

    /**
     * The radius (for the GoalNear) of how close to your target position you actually have to be
     */
    public Setting<Integer> followRadius = new Setting<>(3);

    /**
     * Cached chunks (regardless of if they're in RAM or saved to disk) expire and are deleted after this number of seconds
     * -1 to disable
     * <p>
     * I would highly suggest leaving this setting disabled (-1).
     * <p>
     * The only valid reason I can think of enable this setting is if you are extremely low on disk space and you play on multiplayer,
     * and can't take (average) 300kb saved for every 512x512 area. (note that more complicated terrain is less compressible and will take more space)
     * <p>
     * However, simply discarding old chunks because they are old is inadvisable. Baritone is extremely good at correcting
     * itself and its paths as it learns new information, as new chunks load. There is no scenario in which having an
     * incorrect cache can cause Baritone to get stuck, take damage, or perform any action it wouldn't otherwise, everything
     * is rechecked once the real chunk is in range.
     * <p>
     * Having a robust cache greatly improves long distance pathfinding, as it's able to go around large scale obstacles
     * before they're in render distance. In fact, when the chunkCaching setting is disabled and Baritone starts anew
     * every time, or when you enter a completely new and very complicated area, it backtracks far more often because it
     * has to build up that cache from scratch. But after it's gone through an area just once, the next time will have zero
     * backtracking, since the entire area is now known and cached.
     */
    public Setting<Long> cachedChunksExpirySeconds = new Setting<>(-1L);

    /**
     * The function that is called when Baritone will log to chat. This function can be added to
     * via {@link Consumer#andThen(Consumer)} or it can completely be overriden via setting
     * {@link Setting#value};
     */
    public Setting<Consumer<ITextComponent>> logger = new Setting<>(Minecraft.getMinecraft().ingameGUI.getChatGUI()::printChatMessage);

    /**
     * The color of the current path
     */
    public Setting<Color> colorCurrentPath = new Setting<>(Color.RED);

    /**
     * The color of the next path
     */
    public Setting<Color> colorNextPath = new Setting<>(Color.MAGENTA);

    /**
     * The color of the blocks to break
     */
    public Setting<Color> colorBlocksToBreak = new Setting<>(Color.RED);

    /**
     * The color of the blocks to place
     */
    public Setting<Color> colorBlocksToPlace = new Setting<>(Color.GREEN);

    /**
     * The color of the blocks to walk into
     */
    public Setting<Color> colorBlocksToWalkInto = new Setting<>(Color.MAGENTA);

    /**
     * The color of the best path so far
     */
    public Setting<Color> colorBestPathSoFar = new Setting<>(Color.BLUE);

    /**
     * The color of the path to the most recent considered node
     */
    public Setting<Color> colorMostRecentConsidered = new Setting<>(Color.CYAN);

    /**
     * The color of the goal box
     */
    public Setting<Color> colorGoalBox = new Setting<>(Color.GREEN);

    /**
     * A map of lowercase setting field names to their respective setting
     */
    public final Map<String, Setting<?>> byLowerName;

    /**
     * A list of all settings
     */
    public final List<Setting<?>> allSettings;

    public class Setting<T> {
        public T value;
        public final T defaultValue;
        private String name;
        private final Class<T> klass;

        @SuppressWarnings("unchecked")
        private Setting(T value) {
            if (value == null) {
                throw new IllegalArgumentException("Cannot determine value type class from null");
            }
            this.value = value;
            this.defaultValue = value;
            this.klass = (Class<T>) value.getClass();
        }

        @SuppressWarnings("unchecked")
        public final <K extends T> K get() {
            return (K) value;
        }

        public final String getName() {
            return name;
        }

        public Class<T> getValueClass() {
            return klass;
        }

        public String toString() {
            return name + ": " + value;
        }
    }

    // here be dragons

    Settings() {
        Field[] temp = getClass().getFields();
        HashMap<String, Setting<?>> tmpByName = new HashMap<>();
        List<Setting<?>> tmpAll = new ArrayList<>();
        try {
            for (Field field : temp) {
                if (field.getType().equals(Setting.class)) {
                    Setting<?> setting = (Setting<?>) field.get(this);
                    String name = field.getName();
                    setting.name = name;
                    name = name.toLowerCase();
                    if (tmpByName.containsKey(name)) {
                        throw new IllegalStateException("Duplicate setting name");
                    }
                    tmpByName.put(name, setting);
                    tmpAll.add(setting);
                }
            }
        } catch (IllegalAccessException e) {
            throw new IllegalStateException(e);
        }
        byLowerName = Collections.unmodifiableMap(tmpByName);
        allSettings = Collections.unmodifiableList(tmpAll);
    }

    @SuppressWarnings("unchecked")
    public <T> List<Setting<T>> getAllValuesByType(Class<T> klass) {
        List<Setting<T>> result = new ArrayList<>();
        for (Setting<?> setting : allSettings) {
            if (setting.getValueClass().equals(klass)) {
                result.add((Setting<T>) setting);
            }
        }
        return result;
    }
}<|MERGE_RESOLUTION|>--- conflicted
+++ resolved
@@ -247,8 +247,9 @@
     public Setting<Integer> movementTimeoutTicks = new Setting<>(100);
 
     /**
-<<<<<<< HEAD
-     * Pathing ends after this amount of time, if a path has been found
+     * Pathing ends after this amount of time, but only if a path has been found
+     * <p>
+     * If no valid path (length above the minimum) has been found, pathing continues up until the failure timeout
      */
     public Setting<Long> primaryTimeoutMS = new Setting<>(500L);
 
@@ -258,36 +259,15 @@
     public Setting<Long> failureTimeoutMS = new Setting<>(2000L);
 
     /**
-     * Planning ahead while executing a segment ends after this amount of time, if a path has been found
+     * Planning ahead while executing a segment ends after this amount of time, but only if a path has been found
+     * <p>
+     * If no valid path (length above the minimum) has been found, pathing continues up until the failure timeout
      */
     public Setting<Long> planAheadPrimaryTimeoutMS = new Setting<>(4000L);
 
     /**
      * Planning ahead while executing a segment can never take longer than this, even if that means failing to find any path at all
      */
-=======
-     * Pathing ends after this amount of time, but only if a path has been found
-     * <p>
-     * If no valid path (length above the minimum) has been found, pathing continues up until the failure timeout
-     */
-    public Setting<Long> primaryTimeoutMS = new Setting<>(500L);
-
-    /**
-     * Pathing can never take longer than this, even if that means failing to find any path at all
-     */
-    public Setting<Long> failureTimeoutMS = new Setting<>(2000L);
-
-    /**
-     * Planning ahead while executing a segment ends after this amount of time, but only if a path has been found
-     * <p>
-     * If no valid path (length above the minimum) has been found, pathing continues up until the failure timeout
-     */
-    public Setting<Long> planAheadPrimaryTimeoutMS = new Setting<>(4000L);
-
-    /**
-     * Planning ahead while executing a segment can never take longer than this, even if that means failing to find any path at all
-     */
->>>>>>> 038533c3
     public Setting<Long> planAheadFailureTimeoutMS = new Setting<>(5000L);
 
     /**
