/*
 * This file is part of Baritone.
 *
 * Baritone is free software: you can redistribute it and/or modify
 * it under the terms of the GNU Lesser General Public License as published by
 * the Free Software Foundation, either version 3 of the License, or
 * (at your option) any later version.
 *
 * Baritone is distributed in the hope that it will be useful,
 * but WITHOUT ANY WARRANTY; without even the implied warranty of
 * MERCHANTABILITY or FITNESS FOR A PARTICULAR PURPOSE.  See the
 * GNU Lesser General Public License for more details.
 *
 * You should have received a copy of the GNU Lesser General Public License
 * along with Baritone.  If not, see <https://www.gnu.org/licenses/>.
 */

package baritone.api.utils.input;

<<<<<<< HEAD
import net.minecraft.client.GameSettings;
import net.minecraft.client.Minecraft;
import net.minecraft.client.settings.KeyBinding;

import java.util.Arrays;
import java.util.HashMap;
import java.util.Map;
import java.util.function.Function;

=======
>>>>>>> 226ede7b
/**
 * An {@link Enum} representing the inputs that control the player's
 * behavior. This includes moving, interacting with blocks, jumping,
 * sneaking, and sprinting.
 */
public enum Input {

    /**
     * The move forward input
     */
    MOVE_FORWARD,

    /**
     * The move back input
     */
    MOVE_BACK,

    /**
     * The move left input
     */
    MOVE_LEFT,

    /**
     * The move right input
     */
    MOVE_RIGHT,

    /**
     * The attack input
     */
    CLICK_LEFT,

    /**
     * The use item input
     */
    CLICK_RIGHT,

    /**
     * The jump input
     */
    JUMP,

    /**
     * The sneak input
     */
    SNEAK,

    /**
     * The sprint input
     */
<<<<<<< HEAD
    SPRINT(s -> s.keyBindSprint);

    /**
     * Map of {@link KeyBinding} to {@link Input}. Values should be queried through {@link #getInputForBind(KeyBinding)}
     */
    private static final Map<KeyBinding, Input> bindToInputMap = new HashMap<>();

    /**
     * The actual game {@link KeyBinding} being forced.
     */
    private final KeyBinding keyBinding;

    Input(Function<GameSettings, KeyBinding> keyBindingMapper) {
        /*

        Here, a Function is used because referring to a static field in this enum for the game instance,
        as it was before, wouldn't be possible in an Enum constructor unless the static field was in an
        interface that this class implemented. (Helper acted as this interface) I didn't feel like making
        an interface with a game instance field just to not have to do this.

         */
        this.keyBinding = keyBindingMapper.apply(Minecraft.getInstance().gameSettings);
    }

    /**
     * @return The actual game {@link KeyBinding} being forced.
     */
    public final KeyBinding getKeyBinding() {
        return this.keyBinding;
    }

    /**
     * Finds the {@link Input} constant that is associated with the specified {@link KeyBinding}.
     *
     * @param binding The {@link KeyBinding} to find the associated {@link Input} for
     * @return The {@link Input} associated with the specified {@link KeyBinding}
     */
    public static Input getInputForBind(KeyBinding binding) {
        return bindToInputMap.computeIfAbsent(binding, b -> Arrays.stream(values()).filter(input -> input.keyBinding == b).findFirst().orElse(null));
    }
=======
    SPRINT
>>>>>>> 226ede7b
}<|MERGE_RESOLUTION|>--- conflicted
+++ resolved
@@ -17,18 +17,6 @@
 
 package baritone.api.utils.input;
 
-<<<<<<< HEAD
-import net.minecraft.client.GameSettings;
-import net.minecraft.client.Minecraft;
-import net.minecraft.client.settings.KeyBinding;
-
-import java.util.Arrays;
-import java.util.HashMap;
-import java.util.Map;
-import java.util.function.Function;
-
-=======
->>>>>>> 226ede7b
 /**
  * An {@link Enum} representing the inputs that control the player's
  * behavior. This includes moving, interacting with blocks, jumping,
@@ -79,48 +67,5 @@
     /**
      * The sprint input
      */
-<<<<<<< HEAD
-    SPRINT(s -> s.keyBindSprint);
-
-    /**
-     * Map of {@link KeyBinding} to {@link Input}. Values should be queried through {@link #getInputForBind(KeyBinding)}
-     */
-    private static final Map<KeyBinding, Input> bindToInputMap = new HashMap<>();
-
-    /**
-     * The actual game {@link KeyBinding} being forced.
-     */
-    private final KeyBinding keyBinding;
-
-    Input(Function<GameSettings, KeyBinding> keyBindingMapper) {
-        /*
-
-        Here, a Function is used because referring to a static field in this enum for the game instance,
-        as it was before, wouldn't be possible in an Enum constructor unless the static field was in an
-        interface that this class implemented. (Helper acted as this interface) I didn't feel like making
-        an interface with a game instance field just to not have to do this.
-
-         */
-        this.keyBinding = keyBindingMapper.apply(Minecraft.getInstance().gameSettings);
-    }
-
-    /**
-     * @return The actual game {@link KeyBinding} being forced.
-     */
-    public final KeyBinding getKeyBinding() {
-        return this.keyBinding;
-    }
-
-    /**
-     * Finds the {@link Input} constant that is associated with the specified {@link KeyBinding}.
-     *
-     * @param binding The {@link KeyBinding} to find the associated {@link Input} for
-     * @return The {@link Input} associated with the specified {@link KeyBinding}
-     */
-    public static Input getInputForBind(KeyBinding binding) {
-        return bindToInputMap.computeIfAbsent(binding, b -> Arrays.stream(values()).filter(input -> input.keyBinding == b).findFirst().orElse(null));
-    }
-=======
     SPRINT
->>>>>>> 226ede7b
 }