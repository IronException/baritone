/*
 * This file is part of Baritone.
 *
 * Baritone is free software: you can redistribute it and/or modify
 * it under the terms of the GNU Lesser General Public License as published by
 * the Free Software Foundation, either version 3 of the License, or
 * (at your option) any later version.
 *
 * Baritone is distributed in the hope that it will be useful,
 * but WITHOUT ANY WARRANTY; without even the implied warranty of
 * MERCHANTABILITY or FITNESS FOR A PARTICULAR PURPOSE.  See the
 * GNU Lesser General Public License for more details.
 *
 * You should have received a copy of the GNU Lesser General Public License
 * along with Baritone.  If not, see <https://www.gnu.org/licenses/>.
 */

package baritone.behavior;

import baritone.Baritone;
import baritone.api.behavior.IPathingBehavior;
import baritone.api.event.events.*;
import baritone.api.pathing.calc.IPath;
import baritone.api.pathing.goals.Goal;
import baritone.api.pathing.goals.GoalXZ;
import baritone.api.process.PathingCommand;
import baritone.api.utils.BetterBlockPos;
import baritone.api.utils.PathCalculationResult;
import baritone.api.utils.interfaces.IGoalRenderPos;
import baritone.pathing.calc.AStarPathFinder;
import baritone.pathing.calc.AbstractNodeCostSearch;
import baritone.pathing.movement.CalculationContext;
import baritone.pathing.movement.MovementHelper;
import baritone.pathing.path.PathExecutor;
import baritone.utils.Helper;
import baritone.utils.PathRenderer;
import baritone.utils.PathingCommandContext;
import baritone.utils.pathing.Favoring;
import net.minecraft.util.math.BlockPos;

import java.util.ArrayList;
import java.util.Comparator;
import java.util.Objects;
import java.util.Optional;
import java.util.concurrent.LinkedBlockingQueue;

public final class PathingBehavior extends Behavior implements IPathingBehavior, Helper {

    private PathExecutor current;
    private PathExecutor next;

    private Goal goal;
    private CalculationContext context;

    private boolean safeToCancel;
    private boolean pauseRequestedLastTick;
    private boolean unpausedLastTick;
    private boolean cancelRequested;
    private boolean calcFailedLastTick;

    private volatile AbstractNodeCostSearch inProgress;
    private final Object pathCalcLock = new Object();

    private final Object pathPlanLock = new Object();

    private boolean lastAutoJump;

    private BlockPos expectedSegmentStart;

    private final LinkedBlockingQueue<PathEvent> toDispatch = new LinkedBlockingQueue<>();

    public PathingBehavior(Baritone baritone) {
        super(baritone);
    }

    private void queuePathEvent(PathEvent event) {
        toDispatch.add(event);
    }

    private void dispatchEvents() {
        ArrayList<PathEvent> curr = new ArrayList<>();
        toDispatch.drainTo(curr);
        calcFailedLastTick = curr.contains(PathEvent.CALC_FAILED);
        for (PathEvent event : curr) {
            baritone.getGameEventHandler().onPathEvent(event);
        }
    }

    @Override
    public void onTick(TickEvent event) {
        dispatchEvents();
        if (event.getType() == TickEvent.Type.OUT) {
            secretInternalSegmentCancel();
            baritone.getPathingControlManager().cancelEverything();
            return;
        }
        expectedSegmentStart = pathStart();
        baritone.getPathingControlManager().preTick();
        tickPath();
        dispatchEvents();
    }

    @Override
    public void onPlayerSprintState(SprintStateEvent event) {
        if (current != null) {
            event.setState(current.isSprinting());
        }
    }

    private void tickPath() {
        if (pauseRequestedLastTick && safeToCancel) {
            pauseRequestedLastTick = false;
            if (unpausedLastTick) {
                baritone.getInputOverrideHandler().clearAllKeys();
                baritone.getInputOverrideHandler().getBlockBreakHelper().stopBreakingBlock();
            }
            unpausedLastTick = false;
            return;
        }
        unpausedLastTick = true;
        if (cancelRequested) {
            cancelRequested = false;
            baritone.getInputOverrideHandler().clearAllKeys();
        }
        synchronized (pathPlanLock) {
            synchronized (pathCalcLock) {
                if (inProgress != null) {
                    // we are calculating
                    // are we calculating the right thing though? 🤔
                    BetterBlockPos calcFrom = inProgress.getStart();
                    Optional<IPath> currentBest = inProgress.bestPathSoFar();
                    if ((current == null || !current.getPath().getDest().equals(calcFrom)) // if current ends in inProgress's start, then we're ok
                            && !calcFrom.equals(ctx.playerFeet()) && !calcFrom.equals(expectedSegmentStart) // if current starts in our playerFeet or pathStart, then we're ok
                            && (!currentBest.isPresent() || (!currentBest.get().positions().contains(ctx.playerFeet()) && !currentBest.get().positions().contains(expectedSegmentStart))) // if
                    ) {
                        // when it was *just* started, currentBest will be empty so we need to also check calcFrom since that's always present
                        inProgress.cancel(); // cancellation doesn't dispatch any events
                        inProgress = null; // this is safe since we hold both locks
                    }
                }
            }
            if (current == null) {
                return;
            }
            safeToCancel = current.onTick();
            if (current.failed() || current.finished()) {
                current = null;
                if (goal == null || goal.isInGoal(ctx.playerFeet())) {
                    logDebug("All done. At " + goal);
                    queuePathEvent(PathEvent.AT_GOAL);
                    next = null;
                    return;
                }
                if (next != null && !next.getPath().positions().contains(ctx.playerFeet()) && !next.getPath().positions().contains(expectedSegmentStart)) { // can contain either one
                    // if the current path failed, we may not actually be on the next one, so make sure
                    logDebug("Discarding next path as it does not contain current position");
                    // for example if we had a nicely planned ahead path that starts where current ends
                    // that's all fine and good
                    // but if we fail in the middle of current
                    // we're nowhere close to our planned ahead path
                    // so need to discard it sadly.
                    queuePathEvent(PathEvent.DISCARD_NEXT);
                    next = null;
                }
                if (next != null) {
                    logDebug("Continuing on to planned next path");
                    queuePathEvent(PathEvent.CONTINUING_ONTO_PLANNED_NEXT);
                    current = next;
                    next = null;
                    current.onTick(); // don't waste a tick doing nothing, get started right away
                    return;
                }
                // at this point, current just ended, but we aren't in the goal and have no plan for the future
                synchronized (pathCalcLock) {
                    if (inProgress != null) {
                        queuePathEvent(PathEvent.PATH_FINISHED_NEXT_STILL_CALCULATING);
                        return;
                    }
                    // we aren't calculating
                    queuePathEvent(PathEvent.CALC_STARTED);
<<<<<<< HEAD
                    findPathInNewThread(pathStart(), true, context);
=======
                    findPathInNewThread(expectedSegmentStart, true);
>>>>>>> 11af0a7a
                }
                return;
            }
            // at this point, we know current is in progress
            if (safeToCancel && next != null && next.snipsnapifpossible()) {
                // a movement just ended; jump directly onto the next path
                logDebug("Splicing into planned next path early...");
                queuePathEvent(PathEvent.SPLICING_ONTO_NEXT_EARLY);
                current = next;
                next = null;
                current.onTick();
                return;
            }
            current = current.trySplice(next);
            if (next != null && current.getPath().getDest().equals(next.getPath().getDest())) {
                next = null;
            }
            synchronized (pathCalcLock) {
                if (inProgress != null) {
                    // if we aren't calculating right now
                    return;
                }
                if (next != null) {
                    // and we have no plan for what to do next
                    return;
                }
                if (goal == null || goal.isInGoal(current.getPath().getDest())) {
                    // and this path doesn't get us all the way there
                    return;
                }
                if (ticksRemainingInSegment(false).get() < Baritone.settings().planningTickLookahead.get()) {
                    // and this path has 7.5 seconds or less left
                    // don't include the current movement so a very long last movement (e.g. descend) doesn't trip it up
                    // if we actually included current, it wouldn't start planning ahead until the last movement was done, if the last movement took more than 7.5 seconds on its own
                    logDebug("Path almost over. Planning ahead...");
                    queuePathEvent(PathEvent.NEXT_SEGMENT_CALC_STARTED);
                    findPathInNewThread(current.getPath().getDest(), false, context);
                }
            }
        }
    }

    @Override
    public void onPlayerUpdate(PlayerUpdateEvent event) {
        if (current != null) {
            switch (event.getState()) {
                case PRE:
                    lastAutoJump = mc.gameSettings.autoJump;
                    mc.gameSettings.autoJump = false;
                    break;
                case POST:
                    mc.gameSettings.autoJump = lastAutoJump;
                    break;
                default:
                    break;
            }
        }
    }

    public void secretInternalSetGoal(Goal goal) {
        this.goal = goal;
    }

    public boolean secretInternalSetGoalAndPath(PathingCommand command) {
        secretInternalSetGoal(command.goal);
        if (command instanceof PathingCommandContext) {
            context = ((PathingCommandContext) command).desiredCalcContext;
        } else {
            context = new CalculationContext(baritone, true);
        }
        if (goal == null) {
            return false;
        }
        BlockPos pathStart = pathStart();
        if (goal.isInGoal(ctx.playerFeet()) || goal.isInGoal(pathStart)) {
            return false;
        }
        synchronized (pathPlanLock) {
            if (current != null) {
                return false;
            }
            synchronized (pathCalcLock) {
                if (inProgress != null) {
                    return false;
                }
                queuePathEvent(PathEvent.CALC_STARTED);
                findPathInNewThread(pathStart, true, context);
                return true;
            }
        }
    }

    @Override
    public Goal getGoal() {
        return goal;
    }

    @Override
    public PathExecutor getCurrent() {
        return current;
    }

    @Override
    public PathExecutor getNext() {
        return next;
    }

    @Override
    public Optional<AbstractNodeCostSearch> getInProgress() {
        return Optional.ofNullable(inProgress);
    }

    public boolean isSafeToCancel() {
        return current == null || safeToCancel;
    }

    public void requestPause() {
        pauseRequestedLastTick = true;
    }

    public boolean cancelSegmentIfSafe() {
        if (isSafeToCancel()) {
            secretInternalSegmentCancel();
            return true;
        }
        return false;
    }

    @Override
    public boolean cancelEverything() {
        boolean doIt = isSafeToCancel();
        if (doIt) {
            secretInternalSegmentCancel();
        }
        baritone.getPathingControlManager().cancelEverything(); // regardless of if we can stop the current segment, we can still stop the processes
        return doIt;
    }

    public boolean calcFailedLastTick() { // NOT exposed on public api
        return calcFailedLastTick;
    }

    public void softCancelIfSafe() {
        synchronized (pathPlanLock) {
            if (!isSafeToCancel()) {
                return;
            }
            current = null;
            next = null;
        }
        cancelRequested = true;
        getInProgress().ifPresent(AbstractNodeCostSearch::cancel); // only cancel ours
        // do everything BUT clear keys
    }

    // just cancel the current path
    public void secretInternalSegmentCancel() {
        queuePathEvent(PathEvent.CANCELED);
        synchronized (pathPlanLock) {
            if (current != null) {
                current = null;
                next = null;
                baritone.getInputOverrideHandler().clearAllKeys();
                getInProgress().ifPresent(AbstractNodeCostSearch::cancel);
                baritone.getInputOverrideHandler().getBlockBreakHelper().stopBreakingBlock();
            }
        }
    }

    public void forceCancel() { // NOT exposed on public api
        cancelEverything();
        secretInternalSegmentCancel();
        synchronized (pathCalcLock) {
            inProgress = null;
        }
    }

<<<<<<< HEAD
=======
    /**
     * Start calculating a path if we aren't already
     *
     * @return true if this call started path calculation, false if it was already calculating or executing a path
     */
    public boolean secretInternalPath() {
        if (goal == null) {
            return false;
        }
        if (goal.isInGoal(ctx.playerFeet())) {
            return false;
        }
        synchronized (pathPlanLock) {
            if (current != null) {
                return false;
            }
            synchronized (pathCalcLock) {
                if (inProgress != null) {
                    return false;
                }
                queuePathEvent(PathEvent.CALC_STARTED);
                findPathInNewThread(expectedSegmentStart, true);
                return true;
            }
        }
    }

>>>>>>> 11af0a7a
    public void secretCursedFunctionDoNotCall(IPath path) {
        synchronized (pathPlanLock) {
            current = new PathExecutor(this, path);
        }
    }

    /**
     * See issue #209
     *
     * @return The starting {@link BlockPos} for a new path
     */
    public BetterBlockPos pathStart() { // TODO move to a helper or util class
        BetterBlockPos feet = ctx.playerFeet();
        if (!MovementHelper.canWalkOn(ctx, feet.down())) {
            if (ctx.player().onGround) {
                double playerX = ctx.player().posX;
                double playerZ = ctx.player().posZ;
                ArrayList<BetterBlockPos> closest = new ArrayList<>();
                for (int dx = -1; dx <= 1; dx++) {
                    for (int dz = -1; dz <= 1; dz++) {
                        closest.add(new BetterBlockPos(feet.x + dx, feet.y, feet.z + dz));
                    }
                }
                closest.sort(Comparator.comparingDouble(pos -> ((pos.x + 0.5D) - playerX) * ((pos.x + 0.5D) - playerX) + ((pos.z + 0.5D) - playerZ) * ((pos.z + 0.5D) - playerZ)));
                for (int i = 0; i < 4; i++) {
                    BetterBlockPos possibleSupport = closest.get(i);
                    double xDist = Math.abs((possibleSupport.x + 0.5D) - playerX);
                    double zDist = Math.abs((possibleSupport.z + 0.5D) - playerZ);
                    if (xDist > 0.8 && zDist > 0.8) {
                        // can't possibly be sneaking off of this one, we're too far away
                        continue;
                    }
                    if (MovementHelper.canWalkOn(ctx, possibleSupport.down()) && MovementHelper.canWalkThrough(ctx, possibleSupport) && MovementHelper.canWalkThrough(ctx, possibleSupport.up())) {
                        // this is plausible
                        //logDebug("Faking path start assuming player is standing off the edge of a block");
                        return possibleSupport;
                    }
                }

            } else {
                // !onGround
                // we're in the middle of a jump
                if (MovementHelper.canWalkOn(ctx, feet.down().down())) {
                    //logDebug("Faking path start assuming player is midair and falling");
                    return feet.down();
                }
            }
        }
        return feet;
    }

    /**
     * In a new thread, pathfind to target blockpos
     *
     * @param start
     * @param talkAboutIt
     */
    private void findPathInNewThread(final BlockPos start, final boolean talkAboutIt, CalculationContext context) {
        // this must be called with synchronization on pathCalcLock!
        // actually, we can check this, muahaha
        if (!Thread.holdsLock(pathCalcLock)) {
            throw new IllegalStateException("Must be called with synchronization on pathCalcLock");
            // why do it this way? it's already indented so much that putting the whole thing in a synchronized(pathCalcLock) was just too much lol
        }
        if (inProgress != null) {
            throw new IllegalStateException("Already doing it"); // should have been checked by caller
        }
        if (!context.safeForThreadedUse) {
            throw new IllegalStateException("Improper context thread safety level");
        }
        Goal goal = this.goal;
        if (goal == null) {
            logDebug("no goal"); // TODO should this be an exception too? definitely should be checked by caller
            return;
        }
        long primaryTimeout;
        long failureTimeout;
        if (current == null) {
            primaryTimeout = Baritone.settings().primaryTimeoutMS.get();
            failureTimeout = Baritone.settings().failureTimeoutMS.get();
        } else {
            primaryTimeout = Baritone.settings().planAheadPrimaryTimeoutMS.get();
            failureTimeout = Baritone.settings().planAheadFailureTimeoutMS.get();
        }
        AbstractNodeCostSearch pathfinder = createPathfinder(start, goal, current == null ? null : current.getPath(), context);
        if (!Objects.equals(pathfinder.getGoal(), goal)) { // will return the exact same object if simplification didn't happen
            logDebug("Simplifying " + goal.getClass() + " to GoalXZ due to distance");
        }
        inProgress = pathfinder;
        Baritone.getExecutor().execute(() -> {
            if (talkAboutIt) {
                logDebug("Starting to search for path from " + start + " to " + goal);
            }

            PathCalculationResult calcResult = pathfinder.calculate(primaryTimeout, failureTimeout);
            synchronized (pathPlanLock) {
                Optional<PathExecutor> executor = calcResult.getPath().map(p -> new PathExecutor(PathingBehavior.this, p));
                if (current == null) {
                    if (executor.isPresent()) {
                        if (executor.get().getPath().positions().contains(expectedSegmentStart)) {
                            queuePathEvent(PathEvent.CALC_FINISHED_NOW_EXECUTING);
                            current = executor.get();
                        } else {
                            logDebug("Warning: discarding orphan path segment with incorrect start");
                        }
                    } else {
                        if (calcResult.getType() != PathCalculationResult.Type.CANCELLATION && calcResult.getType() != PathCalculationResult.Type.EXCEPTION) {
                            // don't dispatch CALC_FAILED on cancellation
                            queuePathEvent(PathEvent.CALC_FAILED);
                        }
                    }
                } else {
                    if (next == null) {
                        if (executor.isPresent()) {
                            if (executor.get().getPath().getSrc().equals(current.getPath().getDest())) {
                                queuePathEvent(PathEvent.NEXT_SEGMENT_CALC_FINISHED);
                                next = executor.get();
                            } else {
                                logDebug("Warning: discarding orphan next segment with incorrect start");
                            }
                        } else {
                            queuePathEvent(PathEvent.NEXT_CALC_FAILED);
                        }
                    } else {
                        //throw new IllegalStateException("I have no idea what to do with this path");
                        // no point in throwing an exception here, and it gets it stuck with inProgress being not null
                        logDirect("Warning: PathingBehaivor illegal state! Discarding invalid path!");
                    }
                }
                if (talkAboutIt && current != null && current.getPath() != null) {
                    if (goal == null || goal.isInGoal(current.getPath().getDest())) {
                        logDebug("Finished finding a path from " + start + " to " + goal + ". " + current.getPath().getNumNodesConsidered() + " nodes considered");
                    } else {
                        logDebug("Found path segment from " + start + " towards " + goal + ". " + current.getPath().getNumNodesConsidered() + " nodes considered");
                    }
                }
                synchronized (pathCalcLock) {
                    inProgress = null;
                }
            }
        });
    }

    public static AbstractNodeCostSearch createPathfinder(BlockPos start, Goal goal, IPath previous, CalculationContext context) {
        Goal transformed = goal;
        if (Baritone.settings().simplifyUnloadedYCoord.get() && goal instanceof IGoalRenderPos) {
            BlockPos pos = ((IGoalRenderPos) goal).getGoalPos();
            if (!context.bsi.worldContainsLoadedChunk(pos.getX(), pos.getZ())) {
                transformed = new GoalXZ(pos.getX(), pos.getZ());
            }
        }
        Favoring favoring = new Favoring(context.getBaritone().getPlayerContext(), previous, context);
        return new AStarPathFinder(start.getX(), start.getY(), start.getZ(), transformed, favoring, context);
    }

    @Override
    public void onRenderPass(RenderEvent event) {
        PathRenderer.render(event, this);
    }
}<|MERGE_RESOLUTION|>--- conflicted
+++ resolved
@@ -178,11 +178,7 @@
                     }
                     // we aren't calculating
                     queuePathEvent(PathEvent.CALC_STARTED);
-<<<<<<< HEAD
-                    findPathInNewThread(pathStart(), true, context);
-=======
-                    findPathInNewThread(expectedSegmentStart, true);
->>>>>>> 11af0a7a
+                    findPathInNewThread(expectedSegmentStart, true, context);
                 }
                 return;
             }
@@ -256,8 +252,7 @@
         if (goal == null) {
             return false;
         }
-        BlockPos pathStart = pathStart();
-        if (goal.isInGoal(ctx.playerFeet()) || goal.isInGoal(pathStart)) {
+        if (goal.isInGoal(ctx.playerFeet()) || goal.isInGoal(expectedSegmentStart)) {
             return false;
         }
         synchronized (pathPlanLock) {
@@ -269,7 +264,7 @@
                     return false;
                 }
                 queuePathEvent(PathEvent.CALC_STARTED);
-                findPathInNewThread(pathStart, true, context);
+                findPathInNewThread(expectedSegmentStart, true, context);
                 return true;
             }
         }
@@ -360,36 +355,6 @@
         }
     }
 
-<<<<<<< HEAD
-=======
-    /**
-     * Start calculating a path if we aren't already
-     *
-     * @return true if this call started path calculation, false if it was already calculating or executing a path
-     */
-    public boolean secretInternalPath() {
-        if (goal == null) {
-            return false;
-        }
-        if (goal.isInGoal(ctx.playerFeet())) {
-            return false;
-        }
-        synchronized (pathPlanLock) {
-            if (current != null) {
-                return false;
-            }
-            synchronized (pathCalcLock) {
-                if (inProgress != null) {
-                    return false;
-                }
-                queuePathEvent(PathEvent.CALC_STARTED);
-                findPathInNewThread(expectedSegmentStart, true);
-                return true;
-            }
-        }
-    }
-
->>>>>>> 11af0a7a
     public void secretCursedFunctionDoNotCall(IPath path) {
         synchronized (pathPlanLock) {
             current = new PathExecutor(this, path);
