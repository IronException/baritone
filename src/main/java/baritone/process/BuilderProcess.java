--- conflicted
+++ resolved
@@ -641,13 +641,8 @@
         }
         boolean allowSameLevel = !(ctx.world().getBlockState(pos.up()).getBlock() instanceof BlockAir);
         for (EnumFacing facing : Movement.HORIZONTALS_BUT_ALSO_DOWN_____SO_EVERY_DIRECTION_EXCEPT_UP) {
-<<<<<<< HEAD
             if (MovementHelper.canPlaceAgainst(ctx, pos.offset(facing)) && placementPlausible(pos, bcc.getSchematic(pos.getX(), pos.getY(), pos.getZ()))) {
-                return new GoalAdjacent(pos, allowSameLevel);
-=======
-            if (MovementHelper.canPlaceAgainst(ctx, pos.offset(facing)) && ctx.world().mayPlace(bcc.getSchematic(pos.getX(), pos.getY(), pos.getZ()).getBlock(), pos, false, facing, null)) {
                 return new GoalAdjacent(pos, pos.offset(facing), allowSameLevel);
->>>>>>> b9f0da7d
             }
         }
         return new GoalPlace(pos);
@@ -749,15 +744,11 @@
         if (current.getBlock() instanceof BlockAir && desired.getBlock() instanceof BlockAir) {
             return true;
         }
+        if ((current.getBlock() == Blocks.WATER || current.getBlock() == Blocks.LAVA) && Baritone.settings().okIfWater.value) {
+            return true;
+        }
         // TODO more complicated comparison logic I guess
-<<<<<<< HEAD
         return current.equals(desired);
-=======
-        if (current.getBlock() instanceof BlockLiquid && Baritone.settings().okIfWater.value) {
-            return true;
-        }
-        return desired == null || current.equals(desired);
->>>>>>> b9f0da7d
     }
 
     public class BuilderCalculationContext extends CalculationContext {
